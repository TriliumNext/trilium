--- conflicted
+++ resolved
@@ -78,13 +78,8 @@
   },
   "devDependencies": {
     "devtron": "1.4.0",
-<<<<<<< HEAD
-    "electron": "6.0.1",
+    "electron": "6.0.2",
     "electron-builder": "21.2.0",
-=======
-    "electron": "6.0.2",
-    "electron-builder": "21.1.5",
->>>>>>> 5406b09f
     "electron-compile": "6.4.4",
     "electron-installer-debian": "2.0.0",
     "electron-packager": "14.0.4",
