--- conflicted
+++ resolved
@@ -144,19 +144,6 @@
     "yauzl": "3.2.0"
   },
   "devDependencies": {
-<<<<<<< HEAD
-    "@electron-forge/cli": "7.5.0",
-    "@electron-forge/maker-deb": "7.5.0",
-    "@electron-forge/maker-dmg": "7.5.0",
-    "@electron-forge/maker-squirrel": "7.5.0",
-    "@electron-forge/maker-zip": "7.5.0",
-    "@electron-forge/plugin-auto-unpack-natives": "7.5.0",
-    "@playwright/test": "1.47.1",
-    "@types/archiver": "6.0.2",
-    "@types/better-sqlite3": "7.6.11",
-    "@types/bootstrap": "5.2.10",
-    "@types/cls-hooked": "4.3.8",
-=======
     "@electron-forge/cli": "7.6.0",
     "@electron-forge/maker-deb": "7.6.0",
     "@electron-forge/maker-dmg": "7.6.0",
@@ -168,7 +155,6 @@
     "@types/better-sqlite3": "7.6.12",
     "@types/cheerio": "0.22.35",
     "@types/cls-hooked": "4.3.9",
->>>>>>> 3e710fbd
     "@types/compression": "1.7.5",
     "@types/cookie-parser": "1.4.8",
     "@types/csurf": "1.11.5",
@@ -180,12 +166,8 @@
     "@types/express-session": "1.18.1",
     "@types/html": "1.0.4",
     "@types/ini": "4.1.1",
-<<<<<<< HEAD
-    "@types/jasmine": "5.1.4",
+    "@types/jasmine": "5.1.5",
     "@types/jquery": "3.5.32",
-=======
-    "@types/jasmine": "5.1.5",
->>>>>>> 3e710fbd
     "@types/jsdom": "21.1.7",
     "@types/mime-types": "2.1.4",
     "@types/multer": "1.4.12",
