import type FNote from "./entities/fnote";
import type { Froca } from "./services/froca-interface";
import { Suggestion } from "./services/note_autocomplete.ts";
import utils from "./services/utils.ts";
import appContext from "./components/app_context.ts";
import server from "./services/server.ts";
import library_loader, { Library } from "./services/library_loader.ts";
import type { init } from "i18next";
import type { lint } from "./services/eslint.ts";
import type { RelationType } from "./widgets/type_widgets/relation_map.ts";
import type { Mermaid } from "mermaid";

interface ElectronProcess {
    type: string;
    platform: string;
}

interface CustomGlobals {
    isDesktop: typeof utils.isDesktop;
    isMobile: typeof utils.isMobile;
    device: "mobile" | "desktop";
    getComponentByEl: typeof appContext.getComponentByEl;
    getHeaders: typeof server.getHeaders;
    getReferenceLinkTitle: (href: string) => Promise<string>;
    getReferenceLinkTitleSync: (href: string) => string;
    getActiveContextNote: FNote;
    requireLibrary: typeof library_loader.requireLibrary;
    ESLINT: Library;
    appContext: AppContext;
    froca: Froca;
    treeCache: Froca;
    importMarkdownInline: () => Promise<unknown>;
    SEARCH_HELP_TEXT: string;
    activeDialog: JQuery<HTMLElement> | null;
    componentId: string;
    csrfToken: string;
    baseApiUrl: string;
    isProtectedSessionAvailable: boolean;
    isDev: boolean;
    isMainWindow: boolean;
    maxEntityChangeIdAtLoad: number;
    maxEntityChangeSyncIdAtLoad: number;
    assetPath: string;
    appPath: string;
    instanceName: string;
    appCssNoteIds: string[];
    triliumVersion: string;
    TRILIUM_SAFE_MODE: boolean;
    platform?: typeof process.platform;
    linter: typeof lint;
    hasNativeTitleBar: boolean;
}

type RequireMethod = (moduleName: string) => any;

declare global {
    interface Window {
        logError(message: string);
        logInfo(message: string);

        process?: ElectronProcess;
        glob?: CustomGlobals;
    }

    interface AutoCompleteConfig {
        appendTo?: HTMLElement | null;
        hint?: boolean;
        openOnFocus?: boolean;
        minLength?: number;
        tabAutocomplete?: boolean;
        autoselect?: boolean;
        dropdownMenuContainer?: HTMLElement;
        debug?: boolean;
    }

    type AutoCompleteCallback = (values: AutoCompleteCallbackArg[]) => void;

    interface AutoCompleteArg {
        displayKey: "name" | "value" | "notePathTitle";
        cache?: boolean;
        source: (term: string, cb: AutoCompleteCallback) => void,
        templates?: {
            suggestion: (suggestion: Suggestion) => string | undefined
        }
    };

    interface JQuery {
        autocomplete: (action?: "close" | "open" | "destroy" | "val" | AutoCompleteConfig, args?: AutoCompleteArg[] | string) => JQuery<?>;

        getSelectedNotePath(): string | undefined;
        getSelectedNoteId(): string | null;
        setSelectedNotePath(notePath: string | null | undefined);
        getSelectedExternalLink(): string | undefined;
        setSelectedExternalLink(externalLink: string | null | undefined);
        setNote(noteId: string);
        markRegExp(regex: RegExp, opts: {
            element: string;
            className: string;
            separateWordSearch: boolean;
            caseSensitive: boolean;
            done?: () => void;
        });
        unmark(opts?: {
            done: () => void;
        });
    }

    interface JQueryStatic {
        hotkeys: {
            options: {
                filterInputAcceptingElements: boolean;
                filterContentEditable: boolean;
                filterTextInputs: boolean;
            }
        }
    }

    var logError: (message: string, e?: Error | string) => void;
    var logInfo: (message: string) => void;
    var glob: CustomGlobals;
    var require: RequireMethod;
    var __non_webpack_require__: RequireMethod | undefined;

    // Libraries
    // TODO: Replace once library loader is replaced with webpack.
    var hljs: {
        highlightAuto(text: string);
        highlight(text: string, {
            language: string
        });
    };
    var renderMathInElement: (element: HTMLElement, options: {
        trust: boolean;
    }) => void;
    var WZoom = {
        create(selector: string, opts: {
            maxScale: number;
            speed: number;
            zoomOnClick: boolean
        })
    };
    interface CKCodeBlockLanguage {
        language: string;
        label: string;
    }

    interface CKWatchdog {
        constructor(editorClass: CKEditorInstance, opts: {
            minimumNonErrorTimePeriod: number;
            crashNumberLimit: number,
            saveInterval: number
        });
        on(event: string, callback: () => void);
        state: string;
        crashes: unknown[];
        editor: TextEditor;
        setCreator(callback: (elementOrData, editorConfig) => void);
        create(el: HTMLElement, opts: {
            placeholder: string,
            mention: MentionConfig,
            codeBlock: {
                languages: CKCodeBlockLanguage[]
            },
            math: {
                engine: string,
                outputType: string,
                lazyLoad: () => Promise<void>,
                forceOutputType: boolean,
                enablePreview: boolean
            },
            mermaid: {
                lazyLoad: () => Promise<Mermaid>,
                config: MermaidConfig
            }
        });
        destroy();
    }

    var CKEditor: {
        BalloonEditor: CKEditorInstance;
        DecoupledEditor: CKEditorInstance;
        EditorWatchdog: typeof CKWatchdog;
    };

    var CKEditorInspector: {
        attach(editor: TextEditor);
    };

    interface CodeMirrorOpts {
        value: string;
        viewportMargin: number;
        indentUnit: number;
        matchBrackets: boolean;
        matchTags: { bothTags: boolean };
        highlightSelectionMatches: {
            showToken: boolean;
            annotateScrollbar: boolean;
        };
        lineNumbers: boolean;
        lineWrapping: boolean;
<<<<<<< HEAD
        keyMap: "vim" | "default";
        lint: boolean;
        gutters: string[];
        tabindex: number;
        dragDrop: boolean;
        placeholder: string;
        readOnly: boolean;
=======
        keyMap?: "vim" | "default";
        lint?: boolean;
        gutters?: string[];
        tabindex?: number;
        dragDrop?: boolean;
        placeholder?: string;
        readOnly?: boolean;
>>>>>>> 60d3bafc
    }

    var CodeMirror: {
        (el: HTMLElement, opts: CodeMirrorOpts): CodeMirrorInstance;
        keyMap: {
            default: Record<string, string>;
        };
        modeURL: string;
        modeInfo: ModeInfo[];
        findModeByMIME(mime: string): ModeInfo;
        autoLoadMode(instance: CodeMirrorInstance, mode: string)
        registerHelper(type: string, filter: string | null, callback: (text: string, options: object) => unknown);
        Pos(line: number, col: number);
    }

    interface ModeInfo {
        name: string;
        mode: string;
        mime: string;
        mimes: string[];
    }

    interface CodeMirrorInstance {
        getValue(): string;
        setValue(val: string);
        clearHistory();
        setOption(name: string, value: string);
        refresh();
        focus();
        getCursor(): { line: number, col: number, ch: number };
        setCursor(line: number, col: number);
        getSelection(): string;
        lineCount(): number;
        on(event: string, callback: () => void);
        operation(callback: () => void);
        scrollIntoView(pos: number);
        doc: {
            getValue(): string;
            markText(
                from: { line: number, ch: number } | number,
                to: { line: number, ch: number } | number,
                opts: {
                    className: string
                });
            setSelection(from: number, to: number);
            replaceRange(text: string, from: number, to: number);
        }
    }

    var katex: {
        renderToString(text: string, opts: {
            throwOnError: boolean
        });
    }

    interface Range {
        toJSON(): object;
        getItems(): TextNode[];
    }
    interface Writer {
        setAttribute(name: string, value: string, el: CKNode);
        createPositionAt(el: CKNode, opt?: "end" | number);
        setSelection(pos: number, pos?: number);
        insertText(text: string, opts: Record<string, unknown> | undefined | TextPosition, position?: TextPosition);
        addMarker(name: string, opts: {
            range: Range;
            usingOperation: boolean;
        });
        removeMarker(name: string);
        createRange(start: number, end: number): Range;
        createElement(type: string, opts: Record<string, string | null | undefined>);
    }
    interface TextNode {
        previousSibling?: TextNode;
        name: string;
        data: string;
        startOffset: number;
        _attrs: {
            get(key: string): {
                length: number
            }
        }
    }
    interface TextPosition {
        textNode: TextNode;
        offset: number;
        compareWith(pos: TextPosition): string;
    }

    interface TextRange {

    }

    interface Marker {
        name: string;
    }

    interface CKNode {
        name: string;
        childCount: number;
        isEmpty: boolean;
        toJSON(): object;
        is(type: string, name?: string);
        getAttribute(name: string): string;
        getChild(index: number): CKNode;
        data: string;
        startOffset: number;
        root: {
            document: {
                model: {
                    createRangeIn(el: CKNode): TextRange;
                    markers: {
                        getMarkersIntersectingRange(range: TextRange): Marker[];
                    }
                }
            }
        };
    }

    interface CKEvent {
        stop(): void;
    }

    interface PluginEventData {
        title: string;
        message: {
            message: string;
        };
    }

    interface TextEditor {
        create(el: HTMLElement, config: {
            removePlugins?: string[];
            toolbar: {
                items: any[];
            },
            placeholder: string;
            mention: MentionConfig
        });
        enableReadOnlyMode(reason: string);
        model: {
            document: {
                on(event: string, cb: () => void);
                getRoot(): CKNode;
                registerPostFixer(callback: (writer: Writer) => boolean);
                selection: {
                    getFirstPosition(): undefined | TextPosition;
                    getLastPosition(): undefined | TextPosition;
                    getSelectedElement(): CKNode;
                    hasAttribute(attribute: string): boolean;
                    getAttribute(attribute: string): string;
                    getFirstRange(): Range;
                    isCollapsed: boolean;
                };
                differ: {
                    getChanges(): {
                        type: string;
                        name: string;
                        position: {
                            nodeAfter: CKNode;
                            parent: CKNode;
                            toJSON(): Object;
                        }
                    }[];
                }
            },
            insertContent(modelFragment: any, selection?: any);
            change(cb: (writer: Writer) => void)
        },
        editing: {
            view: {
                document: {
                    on(event: string, cb: (event: CKEvent, data: {
                        preventDefault();
                    }) => void, opts?: {
                        priority: "high"
                    });
                    getRoot(): CKNode
                },
                domRoots: {
                    values: () => {
                        next: () => {
                            value: string;
                        }
                    };
                }
                change(cb: (writer: Writer) => void);
                scrollToTheSelection(): void;
                focus(): void;
            }
        },
        plugins: {
            get(command: string)
        },
        data: {
            processor: {
                toView(html: string);
            };
            toModel(viewFeragment: any);
        },
        conversion: {
            for(filter: string): {
                markerToHighlight(data: {
                    model: string;
                    view: (data: {
                        markerName: string;
                    }) => void;
                })
            }
        }
        getData(): string;
        setData(data: string): void;
        getSelectedHtml(): string;
        removeSelection(): void;
        execute<T>(action: string, ...args: unknown[]): T;
        focus(): void;
        sourceElement: HTMLElement;
    }

    interface EditingState {
        highlightedResult: string;
        results: unknown[];
    }

    interface CKFindResult {
        results: {
            get(number): {
                marker: {
                    getStart(): TextPosition;
                    getRange(): number;
                };
            }
        } & [];
    }

    interface MentionItem {
        action?: string;
        noteTitle?: string;
        id: string;
        name: string;
        link?: string;
        notePath?: string;
        highlightedNotePathTitle?: string;
    }

    interface MentionConfig {
        feeds: {
            marker: string;
            feed: (queryText: string) => MentionItem[] | Promise<MentionItem[]>;
            itemRenderer?: (item: {
                highlightedNotePathTitle: string
            }) => void;
            minimumCharacters: number;
        }[];
    }

    /*
     * Panzoom
     */

    function panzoom(el: HTMLElement, opts: {
        maxZoom: number,
        minZoom: number,
        smoothScroll: false,
        filterKey: (e: { altKey: boolean }, dx: number, dy: number, dz: number) => void;
    });

    interface PanZoom {
        zoomTo(x: number, y: number, scale: number);
        moveTo(x: number, y: number);
        on(event: string, callback: () => void);
        getTransform(): unknown;
        dispose(): void;
    }
}<|MERGE_RESOLUTION|>--- conflicted
+++ resolved
@@ -198,15 +198,6 @@
         };
         lineNumbers: boolean;
         lineWrapping: boolean;
-<<<<<<< HEAD
-        keyMap: "vim" | "default";
-        lint: boolean;
-        gutters: string[];
-        tabindex: number;
-        dragDrop: boolean;
-        placeholder: string;
-        readOnly: boolean;
-=======
         keyMap?: "vim" | "default";
         lint?: boolean;
         gutters?: string[];
@@ -214,7 +205,6 @@
         dragDrop?: boolean;
         placeholder?: string;
         readOnly?: boolean;
->>>>>>> 60d3bafc
     }
 
     var CodeMirror: {
