import libraryLoader from "../../services/library_loader.js";
import TypeWidget from "./type_widget.js";
import utils from '../../services/utils.js';
import debounce from "../../services/debounce.js";

const {sleep} = utils;

const TPL = `
    <div class="canvas-widget note-detail-canvas note-detail-printable note-detail">
        <style>
        .excalidraw .App-menu_top .buttonList {
            display: flex;
        }
        
        /* Conflict between excalidraw and bootstrap classes keeps the menu hidden */
        /* https://github.com/zadam/trilium/issues/3780 */
        /* https://github.com/excalidraw/excalidraw/issues/6567 */
        .excalidraw .dropdown-menu {
            display: block;
        }
<<<<<<< HEAD
=======

>>>>>>> 7fc28243

        .excalidraw-wrapper {
            height: 100%;
        }

        :root[dir="ltr"]
        .excalidraw
        .layer-ui__wrapper
        .zen-mode-transition.App-menu_bottom--transition-left {
            transform: none;
        }
        
        /* collaboration not possible so hide the button */
        .CollabButton {
            display: none !important;
        }

        </style>
        <!-- height here necessary. otherwise excalidraw not shown -->
        <div class="canvas-render" style="height: 100%"></div>
    </div>
`;

/**
 * # Canvas note with excalidraw
 * @author thfrei 2022-05-11
 *
 * Background:
 * excalidraw gives great support for hand-drawn notes. It also allows including images and support
 * for sketching. Excalidraw has a vibrant and active community.
 *
 * Functionality:
 * We store the excalidraw assets (elements, appState, files) in the note. In addition to that, we
 * export the SVG from the canvas on every update. The SVG is also saved in the note. It is used when
 * calling api/images and makes referencing very easy.
 *
 * Paths not taken.
 *  - excalidraw-to-svg (node.js) could be used to avoid storing the svg in the backend.
 *    We could render the SVG on the fly. However, as of now, it does not render any hand drawn
 *    (freedraw) paths. There is an issue with Path2D object not present in the node-canvas library
 *    used by jsdom. (See Trilium PR for samples and other issues in the respective library.
 *    Link will be added later). Related links:
 *     - https://github.com/Automattic/node-canvas/pull/2013
 *     - https://github.com/google/canvas-5-polyfill
 *     - https://github.com/Automattic/node-canvas/issues/1116
 *     - https://www.npmjs.com/package/path2d-polyfill
 *  - excalidraw-to-svg (node.js) takes quite some time to load an image (1-2s)
 *  - excalidraw-utils (browser) does render freedraw, however NOT freedraw with a background. It is not
 *    used, since it is a big dependency, and has the same functionality as react + excalidraw.
 *  - infinite-drawing-canvas with fabric.js. This library lacked a lot of features, excalidraw already
 *    has.
 *
 * Known issues:
 *  - the 3 excalidraw fonts should be included in the share and everywhere, so that it is shown
 *    when requiring svg.
 *
 * Discussion of storing svg in the note:
 *  - Pro: we will combat bit-rot. Showing the SVG will be very fast and easy, since it is already there.
 *  - Con: The note will get bigger (~40-50%?), we will generate more bandwith. However, using trilium
 *         desktop instance mitigates that issue.
 *
 * Roadmap:
 *  - Support image-notes as reference in excalidraw
 *  - Support canvas note as reference (svg) in other canvas notes.
 *  - Make it easy to include a canvas note inside a text note
 *  - Support for excalidraw libraries. Maybe special code notes with a tag.
 */
export default class ExcalidrawTypeWidget extends TypeWidget {
    constructor() {
        super();

        // constants
        this.SCENE_VERSION_INITIAL = -1; // -1 indicates that it is fresh. excalidraw scene version is always >0
        this.SCENE_VERSION_ERROR = -2; // -2 indicates error

        // config
        this.DEBOUNCE_TIME_ONCHANGEHANDLER = 750; // ms
        // ensure that assets are loaded from trilium
        window.EXCALIDRAW_ASSET_PATH = `${window.location.origin}/node_modules/@excalidraw/excalidraw/dist/`;

        // temporary vars
        this.currentNoteId = "";
        this.currentSceneVersion = this.SCENE_VERSION_INITIAL;

        // will be overwritten
        this.excalidrawRef;
        this.$render;
        this.$widget;
        this.reactHandlers; // used to control react state

        // binds
        this.createExcalidrawReactApp = this.createExcalidrawReactApp.bind(this);
        this.onChangeHandler = this.onChangeHandler.bind(this);
        this.isNewSceneVersion = this.isNewSceneVersion.bind(this);
    }

    static getType() {
        return "canvas";
    }

    doRender() {
        this.$widget = $(TPL);
        this.$widget.bind('mousewheel DOMMouseScroll', event => {
            if (event.ctrlKey) {
                event.preventDefault();
                event.stopPropagation();
                return false;
            }
        });

        this.$widget.toggleClass("full-height", true); // only add
        this.$render = this.$widget.find('.canvas-render');
        const documentStyle = window.getComputedStyle(document.documentElement);
        this.themeStyle = documentStyle.getPropertyValue('--theme-style')?.trim();

        libraryLoader
            .requireLibrary(libraryLoader.EXCALIDRAW)
            .then(() => {
                const React = window.React;
                const ReactDOM = window.ReactDOM;
                const renderElement = this.$render.get(0);

                ReactDOM.unmountComponentAtNode(renderElement);
                ReactDOM.render(React.createElement(this.createExcalidrawReactApp), renderElement);
            });

        return this.$widget;
    }

    /**
     * called to populate the widget container with the note content
     *
     * @param {FNote} note
     */
    async doRefresh(note) {
        // see if the note changed, since we do not get a new class for a new note
        const noteChanged = this.currentNoteId !== note.noteId;
        if (noteChanged) {
            // reset the scene to omit unnecessary onchange handler
            this.currentSceneVersion = this.SCENE_VERSION_INITIAL;
        }
        this.currentNoteId = note.noteId;

        // get note from backend and put into canvas
        const blob = await note.getBlob();

        // before we load content into excalidraw, make sure excalidraw has loaded
        while (!this.excalidrawRef || !this.excalidrawRef.current) {
            console.log("excalidrawRef not yet loaded, sleep 200ms...");
            await sleep(200);
        }

        /**
         * new and empty note - make sure that canvas is empty.
         * If we do not set it manually, we occasionally get some "bleeding" from another
         * note into this fresh note. Probably due to that this note-instance does not get
         * newly instantiated?
         */
        if (this.excalidrawRef.current && blob.content?.trim() === "") {
            const sceneData = {
                elements: [],
                appState: {
                    theme: this.themeStyle
                },
                collaborators: []
            };

            this.excalidrawRef.current.updateScene(sceneData);
        }
        else if (this.excalidrawRef.current && blob.content) {
            // load saved content into excalidraw canvas
            let content;

            try {
                content = JSON.parse(blob.content || "");
            } catch(err) {
                console.error("Error parsing content. Probably note.type changed",
                              "Starting with empty canvas"
                              , note, blob, err);

                content = {
                    elements: [],
                    appState: {},
                    files: [],
                };
            }

            const {elements, appState, files} = content;

            appState.theme = this.themeStyle;

            /**
             * use widths and offsets of current view, since stored appState has the state from
             * previous edit. using the stored state would lead to pointer mismatch.
             */
            const boundingClientRect = this.excalidrawWrapperRef.current.getBoundingClientRect();
            appState.width = boundingClientRect.width;
            appState.height = boundingClientRect.height;
            appState.offsetLeft = boundingClientRect.left;
            appState.offsetTop = boundingClientRect.top;

            const sceneData = {
                elements,
                appState,
                collaborators: []
            };

            // files are expected in an array when loading. they are stored as a key-index object
            // see example for loading here:
            // https://github.com/excalidraw/excalidraw/blob/c5a7723185f6ca05e0ceb0b0d45c4e3fbcb81b2a/src/packages/excalidraw/example/App.js#L68
            const fileArray = [];
            for (const fileId in files) {
                const file = files[fileId];
                // TODO: dataURL is replaceable with a trilium image url
                //       maybe we can save normal images (pasted) with base64 data url, and trilium images
                //       with their respective url! nice
                // file.dataURL = "http://localhost:8080/api/images/ltjOiU8nwoZx/start.png";
                fileArray.push(file);
            }

            this.excalidrawRef.current.updateScene(sceneData);
            this.excalidrawRef.current.addFiles(fileArray);
        }

        // set initial scene version
        if (this.currentSceneVersion === this.SCENE_VERSION_INITIAL) {
            this.currentSceneVersion = this.getSceneVersion();
        }
    }

    /**
     * gets data from widget container that will be sent via spacedUpdate.scheduleUpdate();
     * this is automatically called after this.saveData();
     */
    async getData() {
        const elements = this.excalidrawRef.current.getSceneElements();
        const appState = this.excalidrawRef.current.getAppState();

        /**
         * A file is not deleted, even though removed from canvas. Therefore, we only keep
         * files that are referenced by an element. Maybe this will change with a new excalidraw version?
         */
        const files = this.excalidrawRef.current.getFiles();

        /**
         * parallel svg export to combat bitrot and enable rendering image for note inclusion,
         *  preview, and share.
         */
        const svg = await window.ExcalidrawLib.exportToSvg({
            elements,
            appState,
            exportPadding: 5, // 5 px padding
            metadata: 'trilium-export',
            files
        });
        const svgString = svg.outerHTML;

        const activeFiles = {};
        elements.forEach((element) => {
            if (element.fileId) {
                activeFiles[element.fileId] = files[element.fileId];
            }
        })

        const content = {
            _meta: "This note has type `canvas`. It uses excalidraw and stores an exported svg alongside.",
            elements, // excalidraw
            appState, // excalidraw
            files: activeFiles, // excalidraw
            svg: svgString, // not needed for excalidraw, used for note_short, content, and image api
        };

        return {
            content: JSON.stringify(content)
        };
    }

    /**
     * save content to backend
     * spacedUpdate is kind of a debouncer.
     */
    saveData() {
        this.spacedUpdate.scheduleUpdate();
    }

    onChangeHandler() {
        // changeHandler is called upon any tiny change in excalidraw. button clicked, hover, etc.
        // make sure only when a new element is added, we actually save something.
        const isNewSceneVersion = this.isNewSceneVersion();
        /**
         * FIXME: however, we might want to make an exception, if viewport changed, since viewport
         *        is desired to save? (add) and appState background, and some things
         */

        // upon updateScene, onchange is called, even though "nothing really changed" that is worth saving
        const isNotInitialScene = this.currentSceneVersion !== this.SCENE_VERSION_INITIAL;

        const shouldSave = isNewSceneVersion && isNotInitialScene;

        if (shouldSave) {
            this.updateSceneVersion();
            this.saveData();
        } else {
            // do nothing
        }
    }

    createExcalidrawReactApp() {
        const React = window.React;
        const { Excalidraw } = window.ExcalidrawLib;

        const excalidrawRef = React.useRef(null);
        this.excalidrawRef = excalidrawRef;
        const excalidrawWrapperRef = React.useRef(null);
        this.excalidrawWrapperRef = excalidrawWrapperRef;
        const [dimensions, setDimensions] = React.useState({
            width: undefined,
            height: undefined
        });

        React.useEffect(() => {
            const dimensions = {
                width: excalidrawWrapperRef.current.getBoundingClientRect().width,
                height: excalidrawWrapperRef.current.getBoundingClientRect().height
            };
            setDimensions(dimensions);

            const onResize = () => {
                if (this.note?.type !== 'canvas') {
                    return;
                }

                const dimensions = {
                    width: excalidrawWrapperRef.current.getBoundingClientRect().width,
                    height: excalidrawWrapperRef.current.getBoundingClientRect().height
                };
                setDimensions(dimensions);
            };

            window.addEventListener("resize", onResize);

            return () => window.removeEventListener("resize", onResize);
        }, [excalidrawWrapperRef]);

        const onLinkOpen = React.useCallback((element, event) => {
            const link = element.link;
            const { nativeEvent } = event.detail;
            const isNewTab = nativeEvent.ctrlKey || nativeEvent.metaKey;
            const isNewWindow = nativeEvent.shiftKey;
            const isInternalLink = link.startsWith("/")
                || link.includes(window.location.origin);

            if (isInternalLink && !isNewTab && !isNewWindow) {
                // signal that we're handling the redirect ourselves
                event.preventDefault();
                // do a custom redirect, such as passing to react-router
                // ...
            } else {
                // open in the same tab
            }
          }, []);

        return React.createElement(
            React.Fragment,
            null,
            React.createElement(
                "div",
                {
                    className: "excalidraw-wrapper",
                    ref: excalidrawWrapperRef
                },
                React.createElement(Excalidraw, {
                    // this makes sure that 1) manual theme switch button is hidden 2) theme stays as it should after opening menu
                    theme: this.themeStyle,
                    ref: excalidrawRef,
                    width: dimensions.width,
                    height: dimensions.height,
                    onPaste: (data, event) => {
                        console.log("Verbose: excalidraw internal paste. No trilium action implemented.", data, event);
                    },
                    onChange: debounce(this.onChangeHandler, this.DEBOUNCE_TIME_ONCHANGEHANDLER),
                    viewModeEnabled: false,
                    zenModeEnabled: false,
                    gridModeEnabled: false,
                    isCollaborating: false,
                    detectScroll: false,
                    handleKeyboardGlobally: false,
                    autoFocus: true,
                    onLinkOpen,
                })
            )
        );
    }

    /**
     * needed to ensure, that multipleOnChangeHandler calls do not trigger a safe.
     * we compare the scene version as suggested in:
     * https://github.com/excalidraw/excalidraw/issues/3014#issuecomment-778115329
     *
     * info: sceneVersions are not incrementing. it seems to be a pseudo-random number
     */
     isNewSceneVersion() {
        const sceneVersion = this.getSceneVersion();

        return this.currentSceneVersion === this.SCENE_VERSION_INITIAL // initial scene version update
            || this.currentSceneVersion !== sceneVersion // ensure scene changed
        ;
    }

    getSceneVersion() {
        if (this.excalidrawRef) {
            const elements = this.excalidrawRef.current.getSceneElements();
            return window.ExcalidrawLib.getSceneVersion(elements);
        } else {
            return this.SCENE_VERSION_ERROR;
        }
    }

    updateSceneVersion() {
        this.currentSceneVersion = this.getSceneVersion();
    }
}<|MERGE_RESOLUTION|>--- conflicted
+++ resolved
@@ -18,10 +18,7 @@
         .excalidraw .dropdown-menu {
             display: block;
         }
-<<<<<<< HEAD
-=======
-
->>>>>>> 7fc28243
+
 
         .excalidraw-wrapper {
             height: 100%;
