--- conflicted
+++ resolved
@@ -981,24 +981,7 @@
 
         const oldActiveNode = this.getActiveNode();
 
-<<<<<<< HEAD
-        if (oldActiveNode) {
-            oldActiveNodeFocused = oldActiveNode.hasFocus();
-
-            oldActiveNode.setActive(false);
-            oldActiveNode.setFocus(false);
-        }
-
-        if (this.noteContext?.notePath
-            && (
-                !treeService.isNotePathInHiddenSubtree(this.noteContext.notePath)
-                || await hoistedNoteService.isHoistedInHiddenSubtree()
-            )
-        ) {
-            const newActiveNode = await this.getNodeFromPath(this.noteContext.notePath);
-=======
         const newActiveNode = this.noteContext?.notePath
-            && !this.noteContext.note?.isDeleted
             && (!treeService.isNotePathInHiddenSubtree(this.noteContext.notePath) || await hoistedNoteService.isHoistedInHiddenSubtree())
             && await this.getNodeFromPath(this.noteContext.notePath);
 
@@ -1011,7 +994,6 @@
                 oldActiveNode.setActive(false);
                 oldActiveNode.setFocus(false);
             }
->>>>>>> bbe3f436
 
             if (newActiveNode) {
                 if (!newActiveNode.isVisible()) {
