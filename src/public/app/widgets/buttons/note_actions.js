import NoteContextAwareWidget from "../note_context_aware_widget.js";
import utils from "../../services/utils.js";
import branchService from "../../services/branches.js";
import dialogService from "../../services/dialog.js";
import server from "../../services/server.js";
import toastService from "../../services/toast.js";
import ws from "../../services/ws.js";
import appContext from "../../components/app_context.js";

const TPL = `
<div class="dropdown note-actions">
    <style>
    .note-actions {
        width: 35px;
        height: 35px;
    }  
    
    .note-actions .dropdown-menu {
        width: 15em;
    }
    
    .note-actions .dropdown-item[disabled], .note-actions .dropdown-item[disabled]:hover {
        color: var(--muted-text-color) !important;
        background-color: transparent !important;
        pointer-events: none; /* makes it unclickable */
    }
    </style>

    <button type="button" data-toggle="dropdown" aria-haspopup="true" 
        aria-expanded="false" class="icon-action bx bx-dots-vertical-rounded"></button>

    <div class="dropdown-menu dropdown-menu-right">
        <a data-trigger-command="convertNoteIntoAttachment" class="dropdown-item">Convert into attachment</a>
        <a data-trigger-command="renderActiveNote" class="dropdown-item render-note-button"><kbd data-command="renderActiveNote"></kbd> Re-render note</a>
        <a data-trigger-command="findInText" class="dropdown-item find-in-text-button">Search in note <kbd data-command="findInText"></a>
        <a data-trigger-command="showNoteSource" class="dropdown-item show-source-button"><kbd data-command="showNoteSource"></kbd> Note source</a>
<<<<<<< HEAD
        <a data-trigger-command="showAttachments" class="dropdown-item"><kbd data-command="showAttachments"></kbd> Note attachments</a>
        <a data-trigger-command="openNoteExternally" class="dropdown-item open-note-externally-button"
           title="File will be open in an external application and watched for changes. You'll then be able to upload the modified version back to Trilium.">
            <kbd data-command="openNoteExternally"></kbd> 
            Open note externally
        </a>
        <a data-trigger-command="openNoteCustom" class="dropdown-item open-note-custom-button"><kbd data-command="openNoteCustom"></kbd> Open note custom (beta)</a>
=======
        <a data-trigger-command="openNoteExternally" class="dropdown-item open-note-externally-button"><kbd data-command="openNoteExternally"></kbd> Open note externally</a>
        <a data-trigger-command="openNoteCustom" class="dropdown-item open-note-custom-button"><kbd data-command="openNoteCustom"></kbd> Open note custom</a>
>>>>>>> 7fc28243
        <a class="dropdown-item import-files-button">Import files</a>
        <a class="dropdown-item export-note-button">Export note</a>
        <a class="dropdown-item delete-note-button">Delete note</a>
        <a data-trigger-command="printActiveNote" class="dropdown-item print-active-note-button"><kbd data-command="printActiveNote"></kbd> Print note</a>
    </div>
</div>`;

export default class NoteActionsWidget extends NoteContextAwareWidget {
    isEnabled() {
        return this.note?.type !== 'launcher';
    }

    doRender() {
        this.$widget = $(TPL);

        this.$convertNoteIntoAttachmentButton = this.$widget.find("[data-trigger-command='convertNoteIntoAttachment']");
        this.$findInTextButton = this.$widget.find('.find-in-text-button');
        this.$printActiveNoteButton = this.$widget.find('.print-active-note-button');
        this.$showSourceButton = this.$widget.find('.show-source-button');
        this.$renderNoteButton = this.$widget.find('.render-note-button');

        this.$exportNoteButton = this.$widget.find('.export-note-button');
        this.$exportNoteButton.on("click", () => {
            if (this.$exportNoteButton.hasClass("disabled")) {
                return;
            }

            this.triggerCommand("showExportDialog", {
                notePath: this.noteContext.notePath,
                defaultType: "single"
            });
        });

        this.$importNoteButton = this.$widget.find('.import-files-button');
        this.$importNoteButton.on("click", () => this.triggerCommand("showImportDialog", {noteId: this.noteId}));

        this.$widget.on('click', '.dropdown-item', () => this.$widget.find("[data-toggle='dropdown']").dropdown('toggle'));

        this.$openNoteExternallyButton = this.$widget.find(".open-note-externally-button");
        this.$openNoteCustomButton = this.$widget.find(".open-note-custom-button");

        this.$deleteNoteButton = this.$widget.find(".delete-note-button");
        this.$deleteNoteButton.on("click", () => {
            if (this.note.noteId === 'root') {
                return;
            }

            branchService.deleteNotes([this.note.getParentBranches()[0].branchId], true);
        });
    }

    async refreshWithNote(note) {
        this.$convertNoteIntoAttachmentButton.toggle(note.isEligibleForConversionToAttachment());

        this.toggleDisabled(this.$findInTextButton, ['text', 'code', 'book', 'search'].includes(note.type));

        this.toggleDisabled(this.$showSourceButton, ['text', 'relationMap', 'mermaid'].includes(note.type));

        this.toggleDisabled(this.$printActiveNoteButton, ['text', 'code'].includes(note.type));

        this.$renderNoteButton.toggle(note.type === 'render');

        this.$openNoteExternallyButton.toggle(utils.isElectron());
        this.$openNoteCustomButton.toggle(utils.isElectron() && !utils.isMac()); // no implementation for Mac yet
    }

    async convertNoteIntoAttachmentCommand() {
        if (!await dialogService.confirm(`Are you sure you want to convert note '${this.note.title}' into an attachment of the parent note?`)) {
            return;
        }

        const {attachment: newAttachment} = await server.post(`notes/${this.noteId}/convert-to-attachment`);

        if (!newAttachment) {
            toastService.showMessage(`Converting note '${this.note.title}' failed.`);
            return;
        }

        toastService.showMessage(`Note '${newAttachment.title}' has been converted to attachment.`);
        await ws.waitForMaxKnownEntityChangeId();
        await appContext.tabManager.getActiveContext().setNote(newAttachment.parentId, {
            viewScope: {
                viewMode: 'attachments',
                attachmentId: newAttachment.attachmentId
            }
        });
    }

    toggleDisabled($el, enable) {
        if (enable) {
            $el.removeAttr('disabled');
        } else {
            $el.attr('disabled', 'disabled');
        }
    }

    entitiesReloadedEvent({loadResults}) {
        if (loadResults.isNoteReloaded(this.noteId)) {
            this.refresh();
        }
    }
}<|MERGE_RESOLUTION|>--- conflicted
+++ resolved
@@ -34,18 +34,13 @@
         <a data-trigger-command="renderActiveNote" class="dropdown-item render-note-button"><kbd data-command="renderActiveNote"></kbd> Re-render note</a>
         <a data-trigger-command="findInText" class="dropdown-item find-in-text-button">Search in note <kbd data-command="findInText"></a>
         <a data-trigger-command="showNoteSource" class="dropdown-item show-source-button"><kbd data-command="showNoteSource"></kbd> Note source</a>
-<<<<<<< HEAD
         <a data-trigger-command="showAttachments" class="dropdown-item"><kbd data-command="showAttachments"></kbd> Note attachments</a>
         <a data-trigger-command="openNoteExternally" class="dropdown-item open-note-externally-button"
            title="File will be open in an external application and watched for changes. You'll then be able to upload the modified version back to Trilium.">
             <kbd data-command="openNoteExternally"></kbd> 
             Open note externally
         </a>
-        <a data-trigger-command="openNoteCustom" class="dropdown-item open-note-custom-button"><kbd data-command="openNoteCustom"></kbd> Open note custom (beta)</a>
-=======
-        <a data-trigger-command="openNoteExternally" class="dropdown-item open-note-externally-button"><kbd data-command="openNoteExternally"></kbd> Open note externally</a>
         <a data-trigger-command="openNoteCustom" class="dropdown-item open-note-custom-button"><kbd data-command="openNoteCustom"></kbd> Open note custom</a>
->>>>>>> 7fc28243
         <a class="dropdown-item import-files-button">Import files</a>
         <a class="dropdown-item export-note-button">Export note</a>
         <a class="dropdown-item delete-note-button">Delete note</a>
