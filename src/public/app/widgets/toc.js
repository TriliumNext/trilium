--- conflicted
+++ resolved
@@ -84,23 +84,11 @@
     }
 
     async refreshWithNote(note) {
-<<<<<<< HEAD
         /*The reason for adding tocPreviousVisible is to record whether the previous state of the toc is hidden or displayed,
         * and then let it be displayed/hidden at the initial time. If there is no such value,
         * when the right panel needs to display highlighttext but not toc, every time the note content is changed,
         * toc will appear and then close immediately, because getToc(html) function will consume time*/
         this.toggleInt(!!this.noteContext.viewScope.tocPreviousVisible);
-=======
-        /*The reason for adding tocPreviousVisible is to record whether the previous state of the toc is hidden or displayed, 
-        * and then let it be displayed/hidden at the initial time. If there is no such value, 
-        * when the right panel needs to display highlighttext but not toc, every time the note content is changed, 
-        * toc will appear and then close immediately, because getToc(html) function will consume time*/
-        if (this.noteContext.viewScope.tocPreviousVisible ==true){
-            this.toggleInt(true);
-        }else{
-            this.toggleInt(false);
-        }
->>>>>>> 6ec6d66f
 
         const tocLabel = note.getLabel('toc');
 
@@ -120,17 +108,10 @@
         this.$toc.html($toc);
         if (["", "show"].includes(tocLabel?.value) || headingCount >= options.getInt('minTocHeadings')){
             this.toggleInt(true);
-<<<<<<< HEAD
             this.noteContext.viewScope.tocPreviousVisible=true;
         }else{
             this.toggleInt(false);
             this.noteContext.viewScope.tocPreviousVisible=false;
-=======
-            this.noteContext.viewScope.tocPreviousVisible=true;  
-        }else{
-            this.toggleInt(false);
-            this.noteContext.viewScope.tocPreviousVisible=false;  
->>>>>>> 6ec6d66f
         }
 
         this.triggerCommand("reEvaluateRightPaneVisibility");
