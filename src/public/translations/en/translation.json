--- conflicted
+++ resolved
@@ -1818,7 +1818,6 @@
     "title": "Content languages",
     "description": "Select one or more languages that should appear in the language selection in the Basic Properties section of a read-only or editable text note. This will allow features such as spell-checking or right-to-left support."
   },
-<<<<<<< HEAD
   "ai": {
     "ai_settings": "AI Settings",
     "api_key": "API Key",
@@ -1851,7 +1850,7 @@
     "processing": {
       "common": "Processing..."
     }
-=======
+  },
   "switch_layout_button": {
     "title_vertical": "Move editing pane to the bottom",
     "title_horizontal": "Move editing pane to the left"
@@ -1862,6 +1861,5 @@
   },
   "png_export_button": {
     "button_title": "Export diagram as PNG"
->>>>>>> bb1143e5
   }
 }