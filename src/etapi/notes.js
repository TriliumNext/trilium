const becca = require("../becca/becca");
const utils = require("../services/utils");
const eu = require("./etapi_utils");
const mappers = require("./mappers");
const noteService = require("../services/notes");
const TaskContext = require("../services/task_context");
const v = require("./validators");
const searchService = require("../services/search/services/search");
const SearchContext = require("../services/search/search_context");
const zipExportService = require("../services/export/zip");
const zipImportService = require("../services/import/zip");

function register(router) {
    eu.route(router, 'get', '/etapi/notes', (req, res, next) => {
        const {search} = req.query;

        if (!search?.trim()) {
            throw new eu.EtapiError(400, 'SEARCH_QUERY_PARAM_MANDATORY', "'search' query parameter is mandatory.");
        }

        const searchParams = parseSearchParams(req);
        const searchContext = new SearchContext(searchParams);

        const searchResults = searchService.findResultsWithQuery(search, searchContext);
        const foundNotes = searchResults.map(sr => becca.notes[sr.noteId]);

        const resp = {
            results: foundNotes.map(note => mappers.mapNoteToPojo(note))
        };

        if (searchContext.debugInfo) {
            resp.debugInfo = searchContext.debugInfo;
        }

        res.json(resp);
    });

    eu.route(router, 'get', '/etapi/notes/:noteId', (req, res, next) => {
        const note = eu.getAndCheckNote(req.params.noteId);

        res.json(mappers.mapNoteToPojo(note));
    });

    const ALLOWED_PROPERTIES_FOR_CREATE_NOTE = {
        'parentNoteId': [v.mandatory, v.notNull, v.isNoteId],
        'title': [v.mandatory, v.notNull, v.isString],
        'type': [v.mandatory, v.notNull, v.isNoteType],
        'mime': [v.notNull, v.isString],
        'content': [v.notNull, v.isString],
        'notePosition': [v.notNull, v.isInteger],
        'prefix': [v.notNull, v.isString],
        'isExpanded': [v.notNull, v.isBoolean],
        'noteId': [v.notNull, v.isValidEntityId]
    };

    eu.route(router, 'post' ,'/etapi/create-note', (req, res, next) => {
        const params = {};

        eu.validateAndPatch(params, req.body, ALLOWED_PROPERTIES_FOR_CREATE_NOTE);

        try {
            const resp = noteService.createNewNote(params);

            res.status(201).json({
                note: mappers.mapNoteToPojo(resp.note),
                branch: mappers.mapBranchToPojo(resp.branch)
            });
        }
        catch (e) {
            return eu.sendError(res, 500, eu.GENERIC_CODE, e.message);
        }
    });

    const ALLOWED_PROPERTIES_FOR_PATCH = {
        'title': [v.notNull, v.isString],
        'type': [v.notNull, v.isString],
        'mime': [v.notNull, v.isString]
    };

    eu.route(router, 'patch' ,'/etapi/notes/:noteId', (req, res, next) => {
        const note = eu.getAndCheckNote(req.params.noteId);

        if (note.isProtected) {
            throw new eu.EtapiError(400, "NOTE_IS_PROTECTED", `Note '${req.params.noteId}' is protected and cannot be modified through ETAPI.`);
        }

        eu.validateAndPatch(note, req.body, ALLOWED_PROPERTIES_FOR_PATCH);
        note.save();

        res.json(mappers.mapNoteToPojo(note));
    });

    eu.route(router, 'delete' ,'/etapi/notes/:noteId', (req, res, next) => {
        const {noteId} = req.params;

        const note = becca.getNote(noteId);

        if (!note) {
            return res.sendStatus(204);
        }

        note.deleteNote(null, new TaskContext('no-progress-reporting'));

        res.sendStatus(204);
    });

    eu.route(router, 'get', '/etapi/notes/:noteId/content', (req, res, next) => {
        const note = eu.getAndCheckNote(req.params.noteId);

        if (note.isProtected) {
            throw new eu.EtapiError(400, "NOTE_IS_PROTECTED", `Note '${req.params.noteId}' is protected and content cannot be read through ETAPI.`);
        }

        const filename = utils.formatDownloadTitle(note.title, note.type, note.mime);

        res.setHeader('Content-Disposition', utils.getContentDisposition(filename));

        res.setHeader("Cache-Control", "no-cache, no-store, must-revalidate");
        res.setHeader('Content-Type', note.mime);

        res.send(note.getContent());
    });

    eu.route(router, 'put', '/etapi/notes/:noteId/content', (req, res, next) => {
        const note = eu.getAndCheckNote(req.params.noteId);

        if (note.isProtected) {
            throw new eu.EtapiError(400, "NOTE_IS_PROTECTED", `Note '${req.params.noteId}' is protected and cannot be modified through ETAPI.`);
        }

        note.setContent(req.body);

        noteService.asyncPostProcessContent(note, req.body);

        return res.sendStatus(204);
    });

    eu.route(router, 'get' ,'/etapi/notes/:noteId/export', (req, res, next) => {
        const note = eu.getAndCheckNote(req.params.noteId);
        const format = req.query.format || "html";

        if (!["html", "markdown"].includes(format)) {
            throw new eu.EtapiError(400, "UNRECOGNIZED_EXPORT_FORMAT", `Unrecognized export format '${format}', supported values are 'html' (default) or 'markdown'.`);
        }

        const taskContext = new TaskContext('no-progress-reporting');

        // technically a branch is being exported (includes prefix), but it's such a minor difference yet usability pain
        // (e.g. branchIds are not seen in UI), that we export "note export" instead.
        const branch = note.getParentBranches()[0];

        zipExportService.exportToZip(taskContext, branch, format, res);
    });

<<<<<<< HEAD
    eu.route(router, 'post' ,'/etapi/notes/:noteId/revision', (req, res, next) => {
=======
    eu.route(router, 'post' ,'/etapi/notes/:noteId/import', (req, res, next) => {
        const note = eu.getAndCheckNote(req.params.noteId);
        const taskContext = new TaskContext('no-progress-reporting');

        zipImportService.importZip(taskContext, req.body, note).then(importedNote => {
            res.status(201).json({
                note: mappers.mapNoteToPojo(importedNote),
                branch: mappers.mapBranchToPojo(importedNote.getBranches()[0]),
            });
        }); // we need better error handling here, async errors won't be properly processed.
    });

    eu.route(router, 'post' ,'/etapi/notes/:noteId/note-revision', (req, res, next) => {
>>>>>>> 8095c77b
        const note = eu.getAndCheckNote(req.params.noteId);

        note.saveRevision();

        return res.sendStatus(204);
    });

    eu.route(router, 'get', '/etapi/notes/:noteId/attachments', (req, res, next) => {
        const note = eu.getAndCheckNote(req.params.noteId);
        const attachments = note.getAttachments({includeContentLength: true})

        res.json(
            attachments.map(attachment => mappers.mapAttachmentToPojo(attachment))
        );
    });
}

function parseSearchParams(req) {
    const rawSearchParams = {
        fastSearch: parseBoolean(req.query, 'fastSearch'),
        includeArchivedNotes: parseBoolean(req.query, 'includeArchivedNotes'),
        ancestorNoteId: req.query['ancestorNoteId'],
        ancestorDepth: req.query['ancestorDepth'], // e.g. "eq5"
        orderBy: req.query['orderBy'],
        orderDirection: parseOrderDirection(req.query, 'orderDirection'),
        limit: parseInteger(req.query, 'limit'),
        debug: parseBoolean(req.query, 'debug')
    };

    const searchParams = {};

    for (const paramName of Object.keys(rawSearchParams)) {
        if (rawSearchParams[paramName] !== undefined) {
            searchParams[paramName] = rawSearchParams[paramName];
        }
    }

    return searchParams;
}

const SEARCH_PARAM_ERROR = "SEARCH_PARAM_VALIDATION_ERROR";

function parseBoolean(obj, name) {
    if (!(name in obj)) {
        return undefined;
    }

    if (!['true', 'false'].includes(obj[name])) {
        throw new eu.EtapiError(400, SEARCH_PARAM_ERROR, `Cannot parse boolean '${name}' value '${obj[name]}, allowed values are 'true' and 'false'.`);
    }

    return obj[name] === 'true';
}

function parseOrderDirection(obj, name) {
    if (!(name in obj)) {
        return undefined;
    }

    const integer = parseInt(obj[name]);

    if (!['asc', 'desc'].includes(obj[name])) {
        throw new eu.EtapiError(400, SEARCH_PARAM_ERROR, `Cannot parse order direction value '${obj[name]}, allowed values are 'asc' and 'desc'.`);
    }

    return integer;
}

function parseInteger(obj, name) {
    if (!(name in obj)) {
        return undefined;
    }

    const integer = parseInt(obj[name]);

    if (Number.isNaN(integer)) {
        throw new eu.EtapiError(400, SEARCH_PARAM_ERROR, `Cannot parse integer '${name}' value '${obj[name]}'.`);
    }

    return integer;
}

module.exports = {
    register
};<|MERGE_RESOLUTION|>--- conflicted
+++ resolved
@@ -152,9 +152,6 @@
         zipExportService.exportToZip(taskContext, branch, format, res);
     });
 
-<<<<<<< HEAD
-    eu.route(router, 'post' ,'/etapi/notes/:noteId/revision', (req, res, next) => {
-=======
     eu.route(router, 'post' ,'/etapi/notes/:noteId/import', (req, res, next) => {
         const note = eu.getAndCheckNote(req.params.noteId);
         const taskContext = new TaskContext('no-progress-reporting');
@@ -167,8 +164,7 @@
         }); // we need better error handling here, async errors won't be properly processed.
     });
 
-    eu.route(router, 'post' ,'/etapi/notes/:noteId/note-revision', (req, res, next) => {
->>>>>>> 8095c77b
+    eu.route(router, 'post' ,'/etapi/notes/:noteId/revision', (req, res, next) => {
         const note = eu.getAndCheckNote(req.params.noteId);
 
         note.saveRevision();
