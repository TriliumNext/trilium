--- conflicted
+++ resolved
@@ -80,15 +80,12 @@
     "allowedHtmlTags",
     "redirectBareDomain",
     "showLoginInShareTheme",
-<<<<<<< HEAD
     "shareSubtree",
     "useCleanUrls",
-    "sharePath"
-=======
+    "sharePath",
     "splitEditorOrientation",
     "mfaEnabled",
     "mfaMethod"
->>>>>>> dc103348
 ]);
 
 function getOptions() {
