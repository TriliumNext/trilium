--- conflicted
+++ resolved
@@ -36,18 +36,10 @@
         mime: 'text/html'
     });
 
-<<<<<<< HEAD
-    if (req.body.label && req.body.label.trim()){
-        let value;
-        if (req.body.labelValue && req.body.labelValue.trim()){
-            value = req.body.labelValue;
-=======
     if (req.body.labels) {
         for (const {name, value} of req.body.labels) {
             note.setLabel(attributeService.sanitizeAttributeName(name), value);
->>>>>>> a346ba70
         }
-        note.setLabel(req.body.label, value);
     }
 
     return {
