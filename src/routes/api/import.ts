"use strict";

import enexImportService from "../../services/import/enex.js";
import opmlImportService from "../../services/import/opml.js";
import zipImportService from "../../services/import/zip.js";
import singleImportService from "../../services/import/single.js";
import cls from "../../services/cls.js";
import path from "path";
import becca from "../../becca/becca.js";
import beccaLoader from "../../becca/becca_loader.js";
import log from "../../services/log.js";
import TaskContext from "../../services/task_context.js";
import ValidationError from "../../errors/validation_error.js";
import { Request } from 'express';
import BNote from "../../becca/entities/bnote.js";
<<<<<<< HEAD
import { AppRequest } from '../route-interface';
=======
import { AppRequest } from '../route-interface.js';
>>>>>>> 3ba8f934

async function importNotesToBranch(req: AppRequest) {
    const { parentNoteId } = req.params;
    const { taskId, last } = req.body;

    const options = {
        safeImport: req.body.safeImport !== 'false',
        shrinkImages: req.body.shrinkImages !== 'false',
        textImportedAsText: req.body.textImportedAsText !== 'false',
        codeImportedAsCode: req.body.codeImportedAsCode !== 'false',
        explodeArchives: req.body.explodeArchives !== 'false',
        replaceUnderscoresWithSpaces: req.body.replaceUnderscoresWithSpaces !== 'false'
    };

    const file = req.file;

    if (!file) {
        throw new ValidationError("No file has been uploaded");
    }

    const parentNote = becca.getNoteOrThrow(parentNoteId);

    const extension = path.extname(file.originalname).toLowerCase();

    // running all the event handlers on imported notes (and attributes) is slow
    // and may produce unintended consequences
    cls.disableEntityEvents();

    // eliminate flickering during import
    cls.ignoreEntityChangeIds();

    let note: BNote | null; // typically root of the import - client can show it after finishing the import

    const taskContext = TaskContext.getInstance(taskId, 'importNotes', options);

    try {
        if (extension === '.zip' && options.explodeArchives && typeof file.buffer !== "string") {
            note = await zipImportService.importZip(taskContext, file.buffer, parentNote);
        } else if (extension === '.opml' && options.explodeArchives) {
            const importResult = await opmlImportService.importOpml(taskContext, file.buffer, parentNote);
            if (!Array.isArray(importResult)) {
                note = importResult;
            } else {
                return importResult;
            }
        } else if (extension === '.enex' && options.explodeArchives) {
            const importResult = await enexImportService.importEnex(taskContext, file, parentNote);
            if (!Array.isArray(importResult)) {
                note = importResult;
            } else {
                return importResult;
            }
        } else {
            note = await singleImportService.importSingleFile(taskContext, file, parentNote);
        }
    }
    catch (e: any) {
        const message = `Import failed with following error: '${e.message}'. More details might be in the logs.`;
        taskContext.reportError(message);

        log.error(message + e.stack);

        return [500, message];
    }

    if (!note) {
        return [500, "No note was generated as a result of the import."];
    }

    if (last === "true") {
        // small timeout to avoid race condition (the message is received before the transaction is committed)
        setTimeout(() => taskContext.taskSucceeded({
            parentNoteId: parentNoteId,
            importedNoteId: note?.noteId
        }), 1000);
    }

    // import has deactivated note events so becca is not updated, instead we force it to reload
    beccaLoader.load();

    return note.getPojo();
}

async function importAttachmentsToNote(req: AppRequest) {
    const { parentNoteId } = req.params;
    const { taskId, last } = req.body;

    const options = {
        shrinkImages: req.body.shrinkImages !== 'false',
    };

    const file = req.file;

    if (!file) {
        throw new ValidationError("No file has been uploaded");
    }

    const parentNote = becca.getNoteOrThrow(parentNoteId);
    const taskContext = TaskContext.getInstance(taskId, 'importAttachment', options);

    // unlike in note import, we let the events run, because a huge number of attachments is not likely

    try {
        await singleImportService.importAttachment(taskContext, file, parentNote);
    }
    catch (e: any) {
        const message = `Import failed with following error: '${e.message}'. More details might be in the logs.`;
        taskContext.reportError(message);

        log.error(message + e.stack);

        return [500, message];
    }

    if (last === "true") {
        // small timeout to avoid race condition (the message is received before the transaction is committed)
        setTimeout(() => taskContext.taskSucceeded({
            parentNoteId: parentNoteId
        }), 1000);
    }
}

export default {
    importNotesToBranch,
    importAttachmentsToNote
};<|MERGE_RESOLUTION|>--- conflicted
+++ resolved
@@ -13,11 +13,7 @@
 import ValidationError from "../../errors/validation_error.js";
 import { Request } from 'express';
 import BNote from "../../becca/entities/bnote.js";
-<<<<<<< HEAD
-import { AppRequest } from '../route-interface';
-=======
 import { AppRequest } from '../route-interface.js';
->>>>>>> 3ba8f934
 
 async function importNotesToBranch(req: AppRequest) {
     const { parentNoteId } = req.params;
