--- conflicted
+++ resolved
@@ -101,13 +101,9 @@
     // Share settings
     redirectBareDomain: boolean;
     showLoginInShareTheme: boolean;
-<<<<<<< HEAD
     shareSubtree: boolean;
     useCleanUrls: boolean;
     sharePath: string;
-
-=======
->>>>>>> 14c3fd58
 }
 
 export type OptionNames = keyof OptionDefinitions;
