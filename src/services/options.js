const becca = require('../becca/becca');
const sql = require("./sql");

/** @returns {string|null} */
function getOptionOrNull(name) {
    let option;

    if (becca.loaded) {
        option = becca.getOption(name);
    } else {
        // e.g. in initial sync becca is not loaded because DB is not initialized
        option = sql.getRow("SELECT * FROM options WHERE name = ?", name);
    }

    return option ? option.value : null;
}

/** @returns {string} */
function getOption(name) {
    const val = getOptionOrNull(name);

    if (val === null) {
        throw new Error(`Option '${name}' doesn't exist`);
    }

    return val;
}

/**
 * @returns {integer}
 */
function getOptionInt(name, defaultValue = undefined) {
    const val = getOption(name);

    const intVal = parseInt(val);

    if (isNaN(intVal)) {
<<<<<<< HEAD
        throw new Error(`Could not parse '${val}' into integer for option '${name}'`);
=======
        if (defaultValue === undefined) {
            throw new Error(`Could not parse "${val}" into integer for option "${name}"`);
        } else {
            return defaultValue;
        }
>>>>>>> 7fc28243
    }

    return intVal;
}

/**
 * @returns {boolean}
 */
function getOptionBool(name) {
    const val = getOption(name);

    if (!['true', 'false'].includes(val)) {
        throw new Error(`Could not parse '${val}' into boolean for option '${name}'`);
    }

    return val === 'true';
}

function setOption(name, value) {
    if (value === true || value === false) {
        value = value.toString();
    }

    const option = becca.getOption(name);

    if (option) {
        option.value = value;

        option.save();
    }
    else {
        createOption(name, value, false);
    }
}

function createOption(name, value, isSynced) {
    // to avoid circular dependency, need to find better solution
    const BOption = require('../becca/entities/boption');

    new BOption({
        name: name,
        value: value,
        isSynced: isSynced
    }).save();
}

function getOptions() {
    return Object.values(becca.options);
}

function getOptionsMap() {
    const map = {};

    for (const option of Object.values(becca.options)) {
        map[option.name] = option.value;
    }

    return map;
}

module.exports = {
    getOption,
    getOptionInt,
    getOptionBool,
    setOption,
    createOption,
    getOptions,
    getOptionsMap,
    getOptionOrNull
};<|MERGE_RESOLUTION|>--- conflicted
+++ resolved
@@ -35,15 +35,11 @@
     const intVal = parseInt(val);
 
     if (isNaN(intVal)) {
-<<<<<<< HEAD
-        throw new Error(`Could not parse '${val}' into integer for option '${name}'`);
-=======
         if (defaultValue === undefined) {
-            throw new Error(`Could not parse "${val}" into integer for option "${name}"`);
+            throw new Error(`Could not parse '${val}' into integer for option '${name}'`);
         } else {
             return defaultValue;
         }
->>>>>>> 7fc28243
     }
 
     return intVal;
