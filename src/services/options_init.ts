import optionService from "./options.js";
import type { OptionMap } from "./options.js";
import appInfo from "./app_info.js";
import utils from "./utils.js";
import log from "./log.js";
import dateUtils from "./date_utils.js";
import keyboardActions from "./keyboard_actions.js";
import { KeyboardShortcutWithRequiredActionName } from './keyboard_actions_interface.js';

function initDocumentOptions() {
    optionService.createOption('documentId', utils.randomSecureToken(16), false);
    optionService.createOption('documentSecret', utils.randomSecureToken(16), false);
}

/**
 * Contains additional options to be initialized for a new database, containing the information entered by the user.
 */
interface NotSyncedOpts {
    syncServerHost?: string;
    syncProxy?: string;
}

/**
 * Represents a correspondence between an option and its default value, to be initialized when the database is missing that particular option (after a migration from an older version, or when creating a new database).
 */
interface DefaultOption {
    name: string;
    /**
     * The value to initialize the option with, if the option is not already present in the database.
     * 
     * If a function is passed in instead, the function is called if the option does not exist (with access to the current options) and the return value is used instead. Useful to migrate a new option with a value depending on some other option that might be initialized.
     */
    value: string | ((options: OptionMap) => string);
    isSynced: boolean;
}

/**
 * Initializes the default options for new databases only.
 * 
 * @param initialized `true` if the database has been fully initialized (i.e. a new database was created), or `false` if the database is created for sync.
 * @param theme the theme to set as default, based on a user's system preference.
 * @param opts additional options to be initialized, for example the sync configuration.
 */
async function initNotSyncedOptions(initialized: boolean, theme: string, opts: NotSyncedOpts = {}) {
    optionService.createOption('openNoteContexts', JSON.stringify([
        {
            notePath: 'root',
            active: true
        }
    ]), false);

    optionService.createOption('lastDailyBackupDate', dateUtils.utcNowDateTime(), false);
    optionService.createOption('lastWeeklyBackupDate', dateUtils.utcNowDateTime(), false);
    optionService.createOption('lastMonthlyBackupDate', dateUtils.utcNowDateTime(), false);
    optionService.createOption('dbVersion', appInfo.dbVersion.toString(), false);

    optionService.createOption('initialized', initialized ? 'true' : 'false', false);

    optionService.createOption('lastSyncedPull', '0', false);
    optionService.createOption('lastSyncedPush', '0', false);    

    optionService.createOption('theme', theme, false);
    
    optionService.createOption('syncServerHost', opts.syncServerHost || '', false);
    optionService.createOption('syncServerTimeout', '120000', false);
    optionService.createOption('syncProxy', opts.syncProxy || '', false);
}

/**
 * Contains all the default options that must be initialized on new and existing databases (at startup). The value can also be determined based on other options, provided they have already been initialized.
 */
const defaultOptions: DefaultOption[] = [
    { name: 'revisionSnapshotTimeInterval', value: '600', isSynced: true },
    { name: 'revisionSnapshotNumberLimit', value: '-1', isSynced: true },
    { name: 'protectedSessionTimeout', value: '600', isSynced: true },
    { name: 'zoomFactor', value: process.platform === "win32" ? '0.9' : '1.0', isSynced: false },
    { name: 'overrideThemeFonts', value: 'false', isSynced: false },
    { name: 'mainFontFamily', value: 'theme', isSynced: false },
    { name: 'mainFontSize', value: '100', isSynced: false },
    { name: 'treeFontFamily', value: 'theme', isSynced: false },
    { name: 'treeFontSize', value: '100', isSynced: false },
    { name: 'detailFontFamily', value: 'theme', isSynced: false },
    { name: 'detailFontSize', value: '110', isSynced: false },
    { name: 'monospaceFontFamily', value: 'theme', isSynced: false },
    { name: 'monospaceFontSize', value: '110', isSynced: false },
    { name: 'spellCheckEnabled', value: 'true', isSynced: false },
    { name: 'spellCheckLanguageCode', value: 'en-US', isSynced: false },
    { name: 'imageMaxWidthHeight', value: '2000', isSynced: true },
    { name: 'imageJpegQuality', value: '75', isSynced: true },
    { name: 'autoFixConsistencyIssues', value: 'true', isSynced: false },
    { name: 'vimKeymapEnabled', value: 'false', isSynced: false },
    { name: 'codeLineWrapEnabled', value: 'true', isSynced: false },
    { name: 'codeNotesMimeTypes', value: '["text/x-csrc","text/x-c++src","text/x-csharp","text/css","text/x-go","text/x-groovy","text/x-haskell","text/html","message/http","text/x-java","application/javascript;env=frontend","application/javascript;env=backend","application/json","text/x-kotlin","text/x-markdown","text/x-perl","text/x-php","text/x-python","text/x-ruby",null,"text/x-sql","text/x-sqlite;schema=trilium","text/x-swift","text/xml","text/x-yaml","text/x-sh"]', isSynced: true },
    { name: 'leftPaneWidth', value: '25', isSynced: false },
    { name: 'leftPaneVisible', value: 'true', isSynced: false },
    { name: 'rightPaneWidth', value: '25', isSynced: false },
    { name: 'rightPaneVisible', value: 'true', isSynced: false },
    { name: 'nativeTitleBarVisible', value: 'false', isSynced: false },
    { name: 'eraseEntitiesAfterTimeInSeconds', value: '604800', isSynced: true }, // default is 7 days
    { name: 'hideArchivedNotes_main', value: 'false', isSynced: false },
    { name: 'debugModeEnabled', value: 'false', isSynced: false },
    { name: 'headingStyle', value: 'underline', isSynced: true },
    { name: 'autoCollapseNoteTree', value: 'true', isSynced: true },
    { name: 'autoReadonlySizeText', value: '10000', isSynced: false },
    { name: 'autoReadonlySizeCode', value: '30000', isSynced: false },
    { name: 'dailyBackupEnabled', value: 'true', isSynced: false },
    { name: 'weeklyBackupEnabled', value: 'true', isSynced: false },
    { name: 'monthlyBackupEnabled', value: 'true', isSynced: false },
    { name: 'maxContentWidth', value: '1200', isSynced: false },
    { name: 'compressImages', value: 'true', isSynced: true },
    { name: 'downloadImagesAutomatically', value: 'true', isSynced: true },
    { name: 'minTocHeadings', value: '5', isSynced: true },
    { name: 'highlightsList', value: '["bold","italic","underline","color","bgColor"]', isSynced: true },
    { name: 'checkForUpdates', value: 'true', isSynced: true },
    { name: 'disableTray', value: 'false', isSynced: false },
    { name: 'eraseUnusedAttachmentsAfterSeconds', value: '2592000', isSynced: true },
    { name: 'customSearchEngineName', value: 'DuckDuckGo', isSynced: true },
    { name: 'customSearchEngineUrl', value: 'https://duckduckgo.com/?q={keyword}', isSynced: true },
    { name: 'promotedAttributesOpenInRibbon', value: 'true', isSynced: true },
    { name: 'editedNotesOpenInRibbon', value: 'true', isSynced: true },

    // Internationalization
    { name: 'locale', value: 'en', isSynced: true },
    { name: 'firstDayOfWeek', value: '1', isSynced: true },

    // Code block configuration
    { name: "codeBlockTheme", value: (optionsMap) => {
        if (optionsMap.theme === "light") {
            return "default:stackoverflow-light";
        } else {
            return "default:stackoverflow-dark";
        }
    }, isSynced: false },
    { name: "codeBlockWordWrap", value: "false", isSynced: true },

    // Text note configuration
    { name: "textNoteEditorType", value: "ckeditor-balloon", isSynced: true },

<<<<<<< HEAD
    // HTML import configuration
    { name: "allowedHtmlTags", value: JSON.stringify([
        'h1', 'h2', 'h3', 'h4', 'h5', 'h6', 'blockquote', 'p', 'a', 'ul', 'ol',
        'li', 'b', 'i', 'strong', 'em', 'strike', 's', 'del', 'abbr', 'code', 'hr', 'br', 'div',
        'table', 'thead', 'caption', 'tbody', 'tfoot', 'tr', 'th', 'td', 'pre', 'section', 'img',
        'figure', 'figcaption', 'span', 'label', 'input', 'details', 'summary', 'address', 'aside', 'footer',
        'header', 'hgroup', 'main', 'nav', 'dl', 'dt', 'menu', 'bdi', 'bdo', 'dfn', 'kbd', 'mark', 'q', 'time',
        'var', 'wbr', 'area', 'map', 'track', 'video', 'audio', 'picture', 'del', 'ins',
        'en-media',
        'acronym', 'article', 'big', 'button', 'cite', 'col', 'colgroup', 'data', 'dd',
        'fieldset', 'form', 'legend', 'meter', 'noscript', 'option', 'progress', 'rp',
        'samp', 'small', 'sub', 'sup', 'template', 'textarea', 'tt'
    ]), isSynced: true },
=======
    { name: "layoutOrientation", value: "vertical", isSynced: false }
>>>>>>> b28a377b
];

/**
 * Initializes the options, by checking which options from {@link #allDefaultOptions()} are missing and registering them. It will also check some environment variables such as safe mode, to make any necessary adjustments.
 * 
 * This method is called regardless of whether a new database is created, or an existing database is used.
 */
function initStartupOptions() {
    const optionsMap = optionService.getOptionMap();

    const allDefaultOptions = defaultOptions.concat(getKeyboardDefaultOptions());

    for (const {name, value, isSynced} of allDefaultOptions) {
        if (!(name in optionsMap)) {
            let resolvedValue;
            if (typeof value === "function") {
                resolvedValue = value(optionsMap);
            } else {
                resolvedValue = value;
            }

            optionService.createOption(name, resolvedValue, isSynced);
            log.info(`Created option "${name}" with default value "${resolvedValue}"`);
        }
    }

    if (process.env.TRILIUM_START_NOTE_ID || process.env.TRILIUM_SAFE_MODE) {
        optionService.setOption('openNoteContexts', JSON.stringify([
            {
                notePath: process.env.TRILIUM_START_NOTE_ID || 'root',
                active: true
            }
        ]));
    }
}

function getKeyboardDefaultOptions() {
    return (keyboardActions.getDefaultKeyboardActions()
        .filter(ka => !!ka.actionName) as KeyboardShortcutWithRequiredActionName[])
        .map(ka => ({
            name: `keyboardShortcuts${ka.actionName.charAt(0).toUpperCase()}${ka.actionName.slice(1)}`,
            value: JSON.stringify(ka.defaultShortcuts),
            isSynced: false
        }));
}

export default {
    initDocumentOptions,
    initNotSyncedOptions,
    initStartupOptions
};<|MERGE_RESOLUTION|>--- conflicted
+++ resolved
@@ -136,8 +136,8 @@
     // Text note configuration
     { name: "textNoteEditorType", value: "ckeditor-balloon", isSynced: true },
 
-<<<<<<< HEAD
     // HTML import configuration
+    { name: "layoutOrientation", value: "vertical", isSynced: false },
     { name: "allowedHtmlTags", value: JSON.stringify([
         'h1', 'h2', 'h3', 'h4', 'h5', 'h6', 'blockquote', 'p', 'a', 'ul', 'ol',
         'li', 'b', 'i', 'strong', 'em', 'strike', 's', 'del', 'abbr', 'code', 'hr', 'br', 'div',
@@ -150,9 +150,6 @@
         'fieldset', 'form', 'legend', 'meter', 'noscript', 'option', 'progress', 'rp',
         'samp', 'small', 'sub', 'sup', 'template', 'textarea', 'tt'
     ]), isSynced: true },
-=======
-    { name: "layoutOrientation", value: "vertical", isSynced: false }
->>>>>>> b28a377b
 ];
 
 /**
