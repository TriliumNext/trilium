const optionService = require('./options');
const appInfo = require('./app_info');
const utils = require('./utils');
const log = require('./log');
const dateUtils = require('./date_utils');
const keyboardActions = require('./keyboard_actions');

function initDocumentOptions() {
    optionService.createOption('documentId', utils.randomSecureToken(16), false);
    optionService.createOption('documentSecret', utils.randomSecureToken(16), false);
}

function initNotSyncedOptions(initialized, opts = {}) {
    optionService.createOption('openNoteContexts', JSON.stringify([
        {
            notePath: 'root',
            active: true
        }
    ]), false);

    optionService.createOption('lastDailyBackupDate', dateUtils.utcNowDateTime(), false);
    optionService.createOption('lastWeeklyBackupDate', dateUtils.utcNowDateTime(), false);
    optionService.createOption('lastMonthlyBackupDate', dateUtils.utcNowDateTime(), false);
    optionService.createOption('dbVersion', appInfo.dbVersion, false);

    optionService.createOption('initialized', initialized ? 'true' : 'false', false);

    optionService.createOption('lastSyncedPull', '0', false);
    optionService.createOption('lastSyncedPush', '0', false);

    let theme = 'dark'; // default based on the poll in https://github.com/zadam/trilium/issues/2516

    if (utils.isElectron()) {
        const {nativeTheme} = require('electron');

        theme = nativeTheme.shouldUseDarkColors ? 'dark' : 'light';
    }

    optionService.createOption('theme', theme, false);

    optionService.createOption('syncServerHost', opts.syncServerHost || '', false);
    optionService.createOption('syncServerTimeout', '120000', false);
    optionService.createOption('syncProxy', opts.syncProxy || '', false);
}

const defaultOptions = [
    { name: 'noteRevisionSnapshotTimeInterval', value: '600', isSynced: true },
    { name: 'protectedSessionTimeout', value: '600', isSynced: true },
    { name: 'zoomFactor', value: process.platform === "win32" ? '0.9' : '1.0', isSynced: false },
    { name: 'overrideThemeFonts', value: 'false', isSynced: false },
    { name: 'mainFontFamily', value: 'theme', isSynced: false },
    { name: 'mainFontSize', value: '100', isSynced: false },
    { name: 'treeFontFamily', value: 'theme', isSynced: false },
    { name: 'treeFontSize', value: '100', isSynced: false },
    { name: 'detailFontFamily', value: 'theme', isSynced: false },
    { name: 'detailFontSize', value: '110', isSynced: false },
    { name: 'monospaceFontFamily', value: 'theme', isSynced: false },
    { name: 'monospaceFontSize', value: '110', isSynced: false },
    { name: 'spellCheckEnabled', value: 'true', isSynced: false },
    { name: 'spellCheckLanguageCode', value: 'en-US', isSynced: false },
    { name: 'imageMaxWidthHeight', value: '2000', isSynced: true },
    { name: 'imageJpegQuality', value: '75', isSynced: true },
    { name: 'autoFixConsistencyIssues', value: 'true', isSynced: false },
    { name: 'vimKeymapEnabled', value: 'false', isSynced: false },
    { name: 'codeLineWrapEnabled', value: 'true', isSynced: false },
    { name: 'codeNotesMimeTypes', value: '["text/x-csrc","text/x-c++src","text/x-csharp","text/css","text/x-go","text/x-groovy","text/x-haskell","text/html","message/http","text/x-java","application/javascript;env=frontend","application/javascript;env=backend","application/json","text/x-kotlin","text/x-markdown","text/x-perl","text/x-php","text/x-python","text/x-ruby",null,"text/x-sql","text/x-sqlite;schema=trilium","text/x-swift","text/xml","text/x-yaml"]', isSynced: true },
    { name: 'leftPaneWidth', value: '25', isSynced: false },
    { name: 'leftPaneVisible', value: 'true', isSynced: false },
    { name: 'rightPaneWidth', value: '25', isSynced: false },
    { name: 'rightPaneVisible', value: 'true', isSynced: false },
    { name: 'nativeTitleBarVisible', value: 'false', isSynced: false },
    { name: 'eraseEntitiesAfterTimeInSeconds', value: '604800', isSynced: true }, // default is 7 days
    { name: 'hideArchivedNotes_main', value: 'false', isSynced: false },
    { name: 'attributeListExpanded', value: 'false', isSynced: false },
    { name: 'promotedAttributesExpanded', value: 'true', isSynced: true },
    { name: 'similarNotesExpanded', value: 'true', isSynced: true },
    { name: 'debugModeEnabled', value: 'false', isSynced: false },
    { name: 'headingStyle', value: 'underline', isSynced: true },
    { name: 'autoCollapseNoteTree', value: 'true', isSynced: true },
    { name: 'autoReadonlySizeText', value: '10000', isSynced: false },
    { name: 'autoReadonlySizeCode', value: '30000', isSynced: false },
    { name: 'dailyBackupEnabled', value: 'true', isSynced: false },
    { name: 'weeklyBackupEnabled', value: 'true', isSynced: false },
    { name: 'monthlyBackupEnabled', value: 'true', isSynced: false },
    { name: 'maxContentWidth', value: '1200', isSynced: false },
    { name: 'compressImages', value: 'true', isSynced: true },
    { name: 'downloadImagesAutomatically', value: 'true', isSynced: true },
    { name: 'minTocHeadings', value: '5', isSynced: true },
    { name: 'checkForUpdates', value: 'true', isSynced: true },
    { name: 'disableTray', value: 'false', isSynced: false },
<<<<<<< HEAD
    { name: 'eraseUnusedImageAttachmentsAfterSeconds', value: '86400', isSynced: false },
=======
    { name: 'customSearchEngineName', value: 'Duckduckgo', isSynced: false },
    { name: 'customSearchEngineUrl', value: 'https://duckduckgo.com/?q={keyword}', isSynced: false },
>>>>>>> fbea3ed9
];

function initStartupOptions() {
    const optionsMap = optionService.getOptionsMap();

    const allDefaultOptions = defaultOptions.concat(getKeyboardDefaultOptions());

    for (const {name, value, isSynced} of allDefaultOptions) {
        if (!(name in optionsMap)) {
            optionService.createOption(name, value, isSynced);

            log.info(`Created option "${name}" with default value "${value}"`);
        }
    }

    if (process.env.TRILIUM_START_NOTE_ID || process.env.TRILIUM_SAFE_MODE) {
        optionService.setOption('openNoteContexts', JSON.stringify([
            {
                notePath: process.env.TRILIUM_START_NOTE_ID || 'root',
                active: true
            }
        ]));
    }
}

function getKeyboardDefaultOptions() {
    return keyboardActions.DEFAULT_KEYBOARD_ACTIONS
        .filter(ka => !!ka.actionName)
        .map(ka => ({
            name: `keyboardShortcuts${ka.actionName.charAt(0).toUpperCase()}${ka.actionName.slice(1)}`,
            value: JSON.stringify(ka.defaultShortcuts),
            isSynced: false
        }));
}

module.exports = {
    initDocumentOptions,
    initNotSyncedOptions,
    initStartupOptions
};<|MERGE_RESOLUTION|>--- conflicted
+++ resolved
@@ -88,12 +88,9 @@
     { name: 'minTocHeadings', value: '5', isSynced: true },
     { name: 'checkForUpdates', value: 'true', isSynced: true },
     { name: 'disableTray', value: 'false', isSynced: false },
-<<<<<<< HEAD
     { name: 'eraseUnusedImageAttachmentsAfterSeconds', value: '86400', isSynced: false },
-=======
     { name: 'customSearchEngineName', value: 'Duckduckgo', isSynced: false },
     { name: 'customSearchEngineUrl', value: 'https://duckduckgo.com/?q={keyword}', isSynced: false },
->>>>>>> fbea3ed9
 ];
 
 function initStartupOptions() {
