/**
 * @module
 *
 * Contains all the migrations that are run on the database.
 */

// Migrations should be kept in descending order, so the latest migration is first.
const MIGRATIONS: (SqlMigration | JsMigration)[] = [
<<<<<<< HEAD
    // Add OCR text column to blobs table for storing extracted text from images
    {
        version: 233,
        sql: /*sql*/`\
            -- Add OCR text column to blobs table
            ALTER TABLE blobs ADD COLUMN ocr_text TEXT DEFAULT NULL;
            
            -- Create index for OCR text searches
            CREATE INDEX IF NOT EXISTS idx_blobs_ocr_text 
            ON blobs (ocr_text);
        `
=======
    // Migrate geo map to collection
    {
        version: 233,
        module: async () => import("./0233__migrate_geo_map_to_collection.js")
>>>>>>> 1ecce111
    },
    // Remove embedding tables since LLM embedding functionality has been removed
    {
        version: 232,
        sql: /*sql*/`
            -- Remove LLM embedding tables and data
            DROP TABLE IF EXISTS "note_embeddings";
            DROP TABLE IF EXISTS "embedding_queue";
            DROP TABLE IF EXISTS "embedding_providers";

            -- Remove embedding-related entity changes
            DELETE FROM entity_changes WHERE entityName IN ('note_embeddings', 'embedding_queue', 'embedding_providers');
        `
    },
    // Session store
    {
        version: 231,
        sql: /*sql*/`\
            CREATE TABLE IF NOT EXISTS sessions (
                id TEXT PRIMARY KEY,
                data TEXT,
                expires INTEGER
            );
        `
    },
    // Add tables for vector embeddings storage and management
    // This migration adds embedding support to the main document.db database
    {
        version: 230,
        sql: /*sql*/`\
            -- Store embeddings for notes
            CREATE TABLE IF NOT EXISTS "note_embeddings" (
                "embedId" TEXT NOT NULL PRIMARY KEY,
                "noteId" TEXT NOT NULL,
                "providerId" TEXT NOT NULL,
                "modelId" TEXT NOT NULL,
                "dimension" INTEGER NOT NULL,
                "embedding" BLOB NOT NULL,
                "version" INTEGER NOT NULL DEFAULT 1,
                "dateCreated" TEXT NOT NULL,
                "utcDateCreated" TEXT NOT NULL,
                "dateModified" TEXT NOT NULL,
                "utcDateModified" TEXT NOT NULL
            );

            CREATE INDEX "IDX_note_embeddings_noteId" ON "note_embeddings" ("noteId");
            CREATE INDEX "IDX_note_embeddings_providerId_modelId" ON "note_embeddings" ("providerId", "modelId");

            -- Table to track which notes need embedding updates
            CREATE TABLE IF NOT EXISTS "embedding_queue" (
                "noteId" TEXT NOT NULL PRIMARY KEY,
                "operation" TEXT NOT NULL, -- CREATE, UPDATE, DELETE
                "dateQueued" TEXT NOT NULL,
                "utcDateQueued" TEXT NOT NULL,
                "priority" INTEGER NOT NULL DEFAULT 0,
                "attempts" INTEGER NOT NULL DEFAULT 0,
                "lastAttempt" TEXT NULL,
                "error" TEXT NULL,
                "failed" INTEGER NOT NULL DEFAULT 0,
                "isProcessing" INTEGER NOT NULL DEFAULT 0
            );

            -- Table to store embedding provider configurations
            CREATE TABLE IF NOT EXISTS "embedding_providers" (
                "providerId" TEXT NOT NULL PRIMARY KEY,
                "name" TEXT NOT NULL,
                "priority" INTEGER NOT NULL DEFAULT 0,
                "config" TEXT NOT NULL, -- JSON config object
                "dateCreated" TEXT NOT NULL,
                "utcDateCreated" TEXT NOT NULL,
                "dateModified" TEXT NOT NULL,
                "utcDateModified" TEXT NOT NULL
            );
        `
    },

    // add the oauth user data table
    {
        version: 229,
        sql: /*sql*/`\
            CREATE TABLE IF NOT EXISTS "user_data"
            (
                tmpID INT,
                username TEXT,
                email TEXT,
                userIDEncryptedDataKey TEXT,
                userIDVerificationHash TEXT,
                salt TEXT,
                derivedKey TEXT,
                isSetup TEXT DEFAULT "false",
                UNIQUE (tmpID),
                PRIMARY KEY (tmpID)
            );
        `
    },
    // fix blob IDs
    {
        version: 228,
        sql: /*sql*/`\
        -- + is normally replaced by X and / by Y, but this can temporarily cause UNIQUE key exception
        -- this might create blob duplicates, but cleanup will eventually take care of it

        UPDATE blobs SET blobId = REPLACE(blobId, '+', 'A');
        UPDATE blobs SET blobId = REPLACE(blobId, '/', 'B');

        UPDATE notes SET blobId = REPLACE(blobId, '+', 'A');
        UPDATE notes SET blobId = REPLACE(blobId, '/', 'B');

        UPDATE attachments SET blobId = REPLACE(blobId, '+', 'A');
        UPDATE attachments SET blobId = REPLACE(blobId, '/', 'B');

        UPDATE revisions SET blobId = REPLACE(blobId, '+', 'A');
        UPDATE revisions SET blobId = REPLACE(blobId, '/', 'B');

        UPDATE entity_changes SET entityId = REPLACE(entityId, '+', 'A') WHERE entityName = 'blobs';
        UPDATE entity_changes SET entityId = REPLACE(entityId, '/', 'B') WHERE entityName = 'blobs';
        `
    },
    // disable image compression
    {
        version: 227,
        sql: /*sql*/`\
            -- emergency disabling of image compression since it appears to make problems in migration to 0.61
            UPDATE options SET value = 'false' WHERE name = 'compressImages';
        `
    },
    // rename note size label
    {
        version: 226,
        sql: /*sql*/`\
            UPDATE attributes SET value = 'contentAndAttachmentsAndRevisionsSize' WHERE name = 'orderBy' AND value = 'noteSize';
        `
    },
    // create blob ID indices
    {
        version: 225,
        sql: /*sql*/`\
            CREATE INDEX IF NOT EXISTS IDX_notes_blobId on notes (blobId);
            CREATE INDEX IF NOT EXISTS IDX_revisions_blobId on revisions (blobId);
            CREATE INDEX IF NOT EXISTS IDX_attachments_blobId on attachments (blobId);
        `
    },
    // fix blob IDs
    {
        version: 224,
        sql: /*sql*/`\
            UPDATE blobs SET blobId = REPLACE(blobId, '+', 'X');
            UPDATE blobs SET blobId = REPLACE(blobId, '/', 'Y');

            UPDATE notes SET blobId = REPLACE(blobId, '+', 'X');
            UPDATE notes SET blobId = REPLACE(blobId, '/', 'Y');

            UPDATE attachments SET blobId = REPLACE(blobId, '+', 'X');
            UPDATE attachments SET blobId = REPLACE(blobId, '/', 'Y');

            UPDATE revisions SET blobId = REPLACE(blobId, '+', 'X');
            UPDATE revisions SET blobId = REPLACE(blobId, '/', 'Y');

            UPDATE entity_changes SET entityId = REPLACE(entityId, '+', 'X') WHERE entityName = 'blobs';
            UPDATE entity_changes SET entityId = REPLACE(entityId, '/', 'Y') WHERE entityName = 'blobs';
        `
    },
    // no operation
    {
        version: 223,
        sql: /*sql*/`\
            SELECT 1;
        `
    },
    // rename open tabs to open note contexts
    {
        version: 222,
        sql: /*sql*/`\
            UPDATE options SET name = 'openNoteContexts' WHERE name = 'openTabs';
            UPDATE entity_changes SET entityId = 'openNoteContexts' WHERE entityName = 'options' AND entityId = 'openTabs';
        `
    },
    // remove hide included images option
    {
        version: 221,
        sql: /*sql*/`\
            DELETE FROM options WHERE name = 'hideIncludedImages_main';
            DELETE FROM entity_changes WHERE entityName = 'options' AND entityId = 'hideIncludedImages_main';
        `
    },
    // migrate images to attachments
    {
        version: 220,
        module: () => import("./0220__migrate_images_to_attachments.js")
    },
    // attachments
    {
        version: 219,
        sql: /*sql*/`\
            CREATE TABLE IF NOT EXISTS "attachments"
            (
                attachmentId      TEXT not null primary key,
                ownerId       TEXT not null,
                role         TEXT not null,
                mime         TEXT not null,
                title         TEXT not null,
                isProtected    INT  not null DEFAULT 0,
                position     INT  default 0 not null,
                blobId    TEXT DEFAULT null,
                dateModified TEXT NOT NULL,
                utcDateModified TEXT not null,
                utcDateScheduledForErasureSince TEXT DEFAULT NULL,
                isDeleted    INT  not null,
                deleteId    TEXT DEFAULT NULL);

            CREATE INDEX IDX_attachments_ownerId_role
                on attachments (ownerId, role);

            CREATE INDEX IDX_attachments_utcDateScheduledForErasureSince
                on attachments (utcDateScheduledForErasureSince);

            CREATE INDEX IF NOT EXISTS IDX_attachments_blobId on attachments (blobId);
        `
    },
    // rename note revision to revision
    {
        version: 218,
        sql: /*sql*/`\
            CREATE TABLE IF NOT EXISTS "revisions" (
                revisionId	TEXT NOT NULL PRIMARY KEY,
                noteId	TEXT NOT NULL,
                type TEXT DEFAULT '' NOT NULL,
                mime TEXT DEFAULT '' NOT NULL,
                title	TEXT NOT NULL,
                isProtected	INT NOT NULL DEFAULT 0,
                blobId TEXT DEFAULT NULL,
                utcDateLastEdited TEXT NOT NULL,
                utcDateCreated TEXT NOT NULL,
                utcDateModified TEXT NOT NULL,
                dateLastEdited TEXT NOT NULL,
                dateCreated TEXT NOT NULL
            );

            INSERT INTO revisions (revisionId, noteId, type, mime, title, isProtected, utcDateLastEdited, utcDateCreated, utcDateModified, dateLastEdited, dateCreated, blobId)
            SELECT noteRevisionId, noteId, type, mime, title, isProtected, utcDateLastEdited, utcDateCreated, utcDateModified, dateLastEdited, dateCreated, blobId FROM note_revisions;

            DROP TABLE note_revisions;

            CREATE INDEX IDX_revisions_noteId ON revisions (noteId);
            CREATE INDEX IDX_revisions_utcDateCreated ON revisions (utcDateCreated);
            CREATE INDEX IDX_revisions_utcDateLastEdited ON revisions (utcDateLastEdited);
            CREATE INDEX IDX_revisions_dateCreated ON revisions (dateCreated);
            CREATE INDEX IDX_revisions_dateLastEdited ON revisions (dateLastEdited);
            CREATE INDEX IF NOT EXISTS IDX_revisions_blobId on revisions (blobId);

            UPDATE entity_changes SET entityName = 'revisions' WHERE entityName = 'note_revisions';
        `
    },
    // drop content tables
    {
        version: 217,
        sql: /*sql*/`\
            DROP TABLE note_contents;
            DROP TABLE note_revision_contents;

            DELETE FROM entity_changes WHERE entityName IN ('note_contents', 'note_revision_contents');
        `
    },
    {
        version: 216,
        module: async () => import("./0216__move_content_into_blobs.js")
    },
    // content structure
    {
        version: 215,
        sql: /*sql*/`\
            CREATE TABLE IF NOT EXISTS "blobs" (
                blobId	TEXT NOT NULL,
                content	TEXT NULL DEFAULT NULL,
                dateModified TEXT NOT NULL,
                utcDateModified TEXT NOT NULL,
                PRIMARY KEY (blobId)
            );

            ALTER TABLE notes ADD blobId TEXT DEFAULT NULL;
            ALTER TABLE note_revisions ADD blobId TEXT DEFAULT NULL;

            CREATE INDEX IF NOT EXISTS IDX_notes_blobId on notes (blobId);
            CREATE INDEX IF NOT EXISTS IDX_note_revisions_blobId on note_revisions (blobId);
        `
    }
];

export default MIGRATIONS;

interface Migration {
    version: number;
}

interface SqlMigration extends Migration {
    sql: string;
}

interface JsMigration extends Migration {
    module: () => Promise<{ default: () => void }>;
}<|MERGE_RESOLUTION|>--- conflicted
+++ resolved
@@ -6,10 +6,9 @@
 
 // Migrations should be kept in descending order, so the latest migration is first.
 const MIGRATIONS: (SqlMigration | JsMigration)[] = [
-<<<<<<< HEAD
     // Add OCR text column to blobs table for storing extracted text from images
     {
-        version: 233,
+        version: 234,
         sql: /*sql*/`\
             -- Add OCR text column to blobs table
             ALTER TABLE blobs ADD COLUMN ocr_text TEXT DEFAULT NULL;
@@ -18,12 +17,11 @@
             CREATE INDEX IF NOT EXISTS idx_blobs_ocr_text 
             ON blobs (ocr_text);
         `
-=======
+    },
     // Migrate geo map to collection
     {
         version: 233,
         module: async () => import("./0233__migrate_geo_map_to_collection.js")
->>>>>>> 1ecce111
     },
     // Remove embedding tables since LLM embedding functionality has been removed
     {
