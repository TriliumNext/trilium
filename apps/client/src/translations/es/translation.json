--- conflicted
+++ resolved
@@ -1,5 +1,4 @@
 {
-<<<<<<< HEAD
   "about": {
     "title": "Acerca de Trilium Notes",
     "close": "Cerrar",
@@ -212,7 +211,8 @@
   },
   "jump_to_note": {
     "close": "Cerrar",
-    "search_button": "Buscar en texto completo"
+    "search_button": "Buscar en texto completo",
+    "search_placeholder": "Busque nota por su nombre o escriba > para comandos..."
   },
   "markdown_import": {
     "dialog_title": "Importación de Markdown",
@@ -441,7 +441,8 @@
     "other_notes_with_name": "Otras notas con nombre de {{attributeType}} \"{{attributeName}}\"",
     "and_more": "... y {{count}} más.",
     "print_landscape": "Al exportar a PDF, cambia la orientación de la página a paisaje en lugar de retrato.",
-    "print_page_size": "Al exportar a PDF, cambia el tamaño de la página. Valores soportados: <code>A0</code>, <code>A1</code>, <code>A2</code>, <code>A3</code>, <code>A4</code>, <code>A5</code>, <code>A6</code>, <code>Legal</code>, <code>Letter</code>, <code>Tabloid</code>, <code>Ledger</code>."
+        "print_page_size": "Al exportar a PDF, cambia el tamaño de la página. Valores soportados: <code>A0</code>, <code>A1</code>, <code>A2</code>, <code>A3</code>, <code>A4</code>, <code>A5</code>, <code>A6</code>, <code>Legal</code>, <code>Letter</code>, <code>Tabloid</code>, <code>Ledger</code>.",
+        "color_type": "Color"
   },
   "attribute_editor": {
     "help_text_body1": "Para agregar una etiqueta, simplemente escriba, por ejemplo. <code>#rock</code> o si desea agregar también valor, p.e. <code>#año = 2020</code>",
@@ -757,7 +758,11 @@
     "collapse": "Colapsar",
     "expand": "Expandir",
     "invalid_view_type": "Tipo de vista inválida '{{type}}'",
-    "calendar": "Calendario"
+        "calendar": "Calendario",
+        "book_properties": "Propiedades de colección",
+        "table": "Tabla",
+        "geo-map": "Mapa Geo",
+        "board": "Tablero"
   },
   "edited_notes": {
     "no_edited_notes_found": "Aún no hay notas editadas en este día...",
@@ -834,7 +839,8 @@
     "unknown_label_type": "Tipo de etiqueta desconocido '{{type}}'",
     "unknown_attribute_type": "Tipo de atributo desconocido '{{type}}'",
     "add_new_attribute": "Agregar nuevo atributo",
-    "remove_this_attribute": "Eliminar este atributo"
+        "remove_this_attribute": "Eliminar este atributo",
+        "remove_color": "Eliminar la etiqueta del color"
   },
   "script_executor": {
     "query": "Consulta",
@@ -1595,7 +1601,8 @@
     "import-into-note": "Importar a nota",
     "apply-bulk-actions": "Aplicar acciones en lote",
     "converted-to-attachments": "{{count}} notas han sido convertidas en archivos adjuntos.",
-    "convert-to-attachment-confirm": "¿Está seguro que desea convertir las notas seleccionadas en archivos adjuntos de sus notas padres?"
+        "convert-to-attachment-confirm": "¿Está seguro que desea convertir las notas seleccionadas en archivos adjuntos de sus notas padres?",
+        "open-in-popup": "Edición rápida"
   },
   "shared_info": {
     "shared_publicly": "Esta nota está compartida públicamente en",
@@ -1622,7 +1629,10 @@
     "geo-map": "Mapa Geo",
     "beta-feature": "Beta",
     "ai-chat": "Chat de IA",
-    "task-list": "Lista de tareas"
+        "task-list": "Lista de tareas",
+        "book": "Colección",
+        "new-feature": "Nuevo",
+        "collections": "Colecciones"
   },
   "protect_note": {
     "toggle-on": "Proteger la nota",
@@ -1824,7 +1834,8 @@
   "link_context_menu": {
     "open_note_in_new_tab": "Abrir nota en una pestaña nueva",
     "open_note_in_new_split": "Abrir nota en una nueva división",
-    "open_note_in_new_window": "Abrir nota en una nueva ventana"
+        "open_note_in_new_window": "Abrir nota en una nueva ventana",
+        "open_note_in_popup": "Edición rápida"
   },
   "electron_integration": {
     "desktop-application": "Aplicación de escritorio",
@@ -1844,7 +1855,8 @@
     "full-text-search": "Búsqueda de texto completo"
   },
   "note_tooltip": {
-    "note-has-been-deleted": "La nota ha sido eliminada."
+        "note-has-been-deleted": "La nota ha sido eliminada.",
+        "quick-edit": "Edición rápida"
   },
   "geo-map": {
     "create-child-note-title": "Crear una nueva subnota y agregarla al mapa",
@@ -1853,7 +1865,8 @@
   },
   "geo-map-context": {
     "open-location": "Abrir ubicación",
-    "remove-from-map": "Eliminar del mapa"
+        "remove-from-map": "Eliminar del mapa",
+        "add-note": "Agregar un marcador en esta ubicación"
   },
   "help-button": {
     "title": "Abrir la página de ayuda relevante"
@@ -1884,1950 +1897,49 @@
       "today": "Hoy",
       "tomorrow": "Mañana",
       "yesterday": "Ayer"
-=======
-    "about": {
-        "title": "Acerca de Trilium Notes",
-        "close": "Cerrar",
-        "homepage": "Página principal:",
-        "app_version": "Versión de la aplicación:",
-        "db_version": "Versión de base de datos:",
-        "sync_version": "Versión de sincronización:",
-        "build_date": "Fecha de creación:",
-        "build_revision": "Revisión de compilación:",
-        "data_directory": "Directorio de datos:"
-    },
-    "toast": {
-        "critical-error": {
-            "title": "Error crítico",
-            "message": "Ha ocurrido un error crítico que previene que el cliente de la aplicación inicie:\n\n{{message}}\n\nMuy probablemente es causado por un script que falla de forma inesperada. Intente iniciar la aplicación en modo seguro y atienda el error."
-        },
-        "widget-error": {
-            "title": "Hubo un fallo al inicializar un widget",
-            "message-custom": "El widget personalizado de la nota con ID \"{{id}}\", titulada \"{{title}}\" no pudo ser inicializado debido a:\n\n{{message}}",
-            "message-unknown": "Un widget no pudo ser inicializado debido a:\n\n{{message}}"
-        },
-        "bundle-error": {
-            "title": "Hubo un fallo al cargar un script personalizado",
-            "message": "El script de la nota con ID \"{{id}}\", titulado \"{{title}}\" no pudo ser ejecutado debido a:\n\n{{message}}"
-        }
-    },
-    "add_link": {
-        "add_link": "Agregar enlace",
-        "help_on_links": "Ayuda sobre enlaces",
-        "close": "Cerrar",
-        "note": "Nota",
-        "search_note": "buscar nota por su nombre",
-        "link_title_mirrors": "el título del enlace replica el título actual de la nota",
-        "link_title_arbitrary": "el título del enlace se puede cambiar arbitrariamente",
-        "link_title": "Título del enlace",
-        "button_add_link": "Agregar enlace <kbd>Enter</kbd>"
-    },
-    "branch_prefix": {
-        "edit_branch_prefix": "Editar prefijo de rama",
-        "help_on_tree_prefix": "Ayuda sobre el prefijo del árbol",
-        "close": "Cerrar",
-        "prefix": "Prefijo: ",
-        "save": "Guardar",
-        "branch_prefix_saved": "Se ha guardado el prefijo de rama."
-    },
-    "bulk_actions": {
-        "bulk_actions": "Acciones en bloque",
-        "close": "Cerrar",
-        "affected_notes": "Notas afectadas",
-        "include_descendants": "Incluir descendientes de las notas seleccionadas",
-        "available_actions": "Acciones disponibles",
-        "chosen_actions": "Acciones elegidas",
-        "execute_bulk_actions": "Ejecutar acciones en bloque",
-        "bulk_actions_executed": "Las acciones en bloque se han ejecutado con éxito.",
-        "none_yet": "Ninguna todavía... agregue una acción haciendo clic en una de las disponibles arriba.",
-        "labels": "Etiquetas",
-        "relations": "Relaciones",
-        "notes": "Notas",
-        "other": "Otro"
-    },
-    "clone_to": {
-        "clone_notes_to": "Clonar notas a...",
-        "close": "Cerrar",
-        "help_on_links": "Ayuda sobre enlaces",
-        "notes_to_clone": "Notas a clonar",
-        "target_parent_note": "Nota padre de destino",
-        "search_for_note_by_its_name": "buscar nota por su nombre",
-        "cloned_note_prefix_title": "La nota clonada se mostrará en el árbol de notas con el prefijo dado",
-        "prefix_optional": "Prefijo (opcional)",
-        "clone_to_selected_note": "Clonar a nota seleccionada <kbd>enter</kbd>",
-        "no_path_to_clone_to": "No hay ruta para clonar.",
-        "note_cloned": "La nota \"{{clonedTitle}}\" a sido clonada en \"{{targetTitle}}\""
-    },
-    "confirm": {
-        "confirmation": "Confirmación",
-        "close": "Cerrar",
-        "cancel": "Cancelar",
-        "ok": "Aceptar",
-        "are_you_sure_remove_note": "¿Está seguro que desea eliminar la nota \"{{title}}\" del mapa de relaciones? ",
-        "if_you_dont_check": "Si no marca esto, la nota solo se eliminará del mapa de relaciones.",
-        "also_delete_note": "También eliminar la nota"
-    },
-    "delete_notes": {
-        "delete_notes_preview": "Eliminar vista previa de notas",
-        "close": "Cerrar",
-        "delete_all_clones_description": "Eliminar también todos los clones (se puede deshacer en cambios recientes)",
-        "erase_notes_description": "La eliminación normal (suave) solo marca las notas como eliminadas y se pueden recuperar (en el cuadro de diálogo de cambios recientes) dentro de un periodo de tiempo. Al marcar esta opción se borrarán las notas inmediatamente y no será posible recuperarlas.",
-        "erase_notes_warning": "Eliminar notas permanentemente (no se puede deshacer), incluidos todos los clones. Esto forzará la recarga de la aplicación.",
-        "notes_to_be_deleted": "Las siguientes notas serán eliminadas ({{- noteCount}})",
-        "no_note_to_delete": "No se eliminará ninguna nota (solo clones).",
-        "broken_relations_to_be_deleted": "Las siguientes relaciones se romperán y serán eliminadas ({{- relationCount}})",
-        "cancel": "Cancelar",
-        "ok": "Aceptar",
-        "deleted_relation_text": "Nota {{- note}} (para ser eliminada) está referenciado por la relación {{- relation}} que se origina en {{- source}}."
-    },
-    "export": {
-        "export_note_title": "Exportar nota",
-        "close": "Cerrar",
-        "export_type_subtree": "Esta nota y todos sus descendientes",
-        "format_html": "HTML - ya que preserva todo el formato",
-        "format_html_zip": "HTML en un archivo ZIP: se recomienda ya que conserva todo el formato.",
-        "format_markdown": "Markdown: esto conserva la mayor parte del formato.",
-        "format_opml": "OPML: formato de intercambio de esquemas solo para texto. El formato, las imágenes y los archivos no están incluidos.",
-        "opml_version_1": "OPML v1.0: solo texto sin formato",
-        "opml_version_2": "OPML v2.0 - también permite HTML",
-        "export_type_single": "Sólo esta nota sin sus descendientes",
-        "export": "Exportar",
-        "choose_export_type": "Por favor, elija primero el tipo de exportación",
-        "export_status": "Estado de exportación",
-        "export_in_progress": "Exportación en curso: {{progressCount}}",
-        "export_finished_successfully": "La exportación finalizó exitosamente.",
-        "format_pdf": "PDF - para propósitos de impresión o compartición."
-    },
-    "help": {
-        "fullDocumentation": "Ayuda (la documentación completa está disponible <a class=\"external\" href=\"https://triliumnext.github.io/Docs/\">online</a>)",
-        "close": "Cerrar",
-        "noteNavigation": "Navegación de notas",
-        "goUpDown": "<kbd>UP</kbd>, <kbd>DOWN</kbd> - subir/bajar en la lista de notas",
-        "collapseExpand": "<kbd>LEFT</kbd>, <kbd>RIGHT</kbd> - colapsar/expandir nodo",
-        "notSet": "no establecido",
-        "goBackForwards": "retroceder / avanzar en la historia",
-        "showJumpToNoteDialog": "mostrar <a class=\"external\" href=\"https://triliumnext.github.io/Docs/Wiki/note-navigation.html#jump-to-note\">\"Saltar a\" diálogo</a>",
-        "scrollToActiveNote": "desplazarse hasta la nota activa",
-        "jumpToParentNote": "<kbd>Backspace</kbd> - saltar a la nota padre",
-        "collapseWholeTree": "colapsar todo el árbol de notas",
-        "collapseSubTree": "colapsar subárbol",
-        "tabShortcuts": "Atajos de pestañas",
-        "newTabNoteLink": "<kbd>CTRL+clic</kbd> - (o <kbd>clic central del mouse</kbd>) en el enlace de la nota abre la nota en una nueva pestaña",
-        "newTabWithActivationNoteLink": "<kbd>Ctrl+Shift+clic</kbd> - (o <kbd>Shift+clic de rueda de ratón</kbd>) en el enlace de la nota abre y activa la nota en una nueva pestaña",
-        "onlyInDesktop": "Solo en escritorio (compilación con Electron)",
-        "openEmptyTab": "abrir pestaña vacía",
-        "closeActiveTab": "cerrar pestaña activa",
-        "activateNextTab": "activar pestaña siguiente",
-        "activatePreviousTab": "activar pestaña anterior",
-        "creatingNotes": "Creando notas",
-        "createNoteAfter": "crear una nueva nota después de la nota activa",
-        "createNoteInto": "crear una nueva subnota en la nota activa",
-        "editBranchPrefix": "edición <a class=\"external\" href=\"https://triliumnext.github.io/Docs/Wiki/tree-concepts.html#prefix\">prefix</a> de clon de nota activa",
-        "movingCloningNotes": "Moviendo/clonando notas",
-        "moveNoteUpDown": "mover nota arriba/abajo en la lista de notas",
-        "moveNoteUpHierarchy": "mover nota hacia arriba en la jerarquía",
-        "multiSelectNote": "selección múltiple de nota hacia arriba/abajo",
-        "selectAllNotes": "seleccionar todas las notas en el nivel actual",
-        "selectNote": "<kbd>Shift+click</kbd> - seleccionar nota",
-        "copyNotes": "copiar nota activa (o selección actual) al portapapeles (usado para <a class=\"external\" href=\"https://triliumnext.github.io/Docs/Wiki/cloning-notes.html#cloning-notes\">clonar</a>)",
-        "cutNotes": "cortar la nota actual (o la selección actual) en el portapapeles (usado para mover notas)",
-        "pasteNotes": "pegar notas como subnotas en la nota activa (que se puede mover o clonar dependiendo de si se copió o cortó en el portapapeles)",
-        "deleteNotes": "eliminar nota/subárbol",
-        "editingNotes": "Editando notas",
-        "editNoteTitle": "en el panel de árbol cambiará del panel de árbol al título de la nota. Ingresar desde el título de la nota cambiará el foco al editor de texto. <kbd>Ctrl+.</kbd> cambiará de nuevo del editor al panel de árbol.",
-        "createEditLink": "<kbd>Ctrl+K</kbd> - crear/editar enlace externo",
-        "createInternalLink": "crear enlace interno",
-        "followLink": "siga el enlace debajo del cursor",
-        "insertDateTime": "insertar la fecha y hora actuales en la posición del cursor",
-        "jumpToTreePane": "saltar al panel de árbol y desplazarse hasta la nota activa",
-        "markdownAutoformat": "Autoformato tipo Markdown",
-        "headings": "<code>##</code>, <code>###</code>, <code>####</code>  etc. seguido de espacio para encabezados",
-        "bulletList": "<code>*</code> o <code>-</code> seguido de espacio para la lista de viñetas",
-        "numberedList": "<code>1.</code> o <code>1)</code> seguido de espacio para la lista numerada",
-        "blockQuote": "comience una línea con <code>></code> seguido de espacio para el bloque de cita",
-        "troubleshooting": "Solución de problemas",
-        "reloadFrontend": "recargar la interfaz de Trilium",
-        "showDevTools": "mostrar herramientas de desarrollador",
-        "showSQLConsole": "mostrar consola SQL",
-        "other": "Otro",
-        "quickSearch": "centrarse en la entrada de búsqueda rápida",
-        "inPageSearch": "búsqueda en la página"
-    },
-    "import": {
-        "importIntoNote": "Importar a nota",
-        "close": "Cerrar",
-        "chooseImportFile": "Elija el archivo de importación",
-        "importDescription": "El contenido de los archivos seleccionados se importará como notas secundarias en",
-        "options": "Opciones",
-        "safeImportTooltip": "Los archivos <code>.zip</code> de Trilium pueden contener scripts ejecutables que pudieran tener un comportamiento peligroso. La importación segura va a desactivar la ejecución automática de todos los scripts importados. Desmarque \"Importación segura\" solo si el archivo importado contiene scripts ejecutables y usted confía totalmente en el contenido del archivo importado.",
-        "safeImport": "Importación segura",
-        "explodeArchivesTooltip": "Si esto está marcado, Trilium leerá los archivos <code>.zip</code>, <code>.enex</code> y <code>.opml</code> y creará notas a partir de archivos dentro de esos archivos. Si no está marcado, Trilium adjuntará los archivos a la nota.",
-        "explodeArchives": "Leer el contenido de los archivos <code>.zip</code>, <code>.enex</code> y <code>.opml</code>.",
-        "shrinkImagesTooltip": "<p>Si marca esta opción, Trilium intentará reducir las imágenes importadas mediante escalado y optimización, lo que puede afectar la calidad de la imagen percibida. Si no está marcada, las imágenes se importarán sin cambios.</p><p>Esto no se aplica a las importaciones <code>.zip</code> con metadatos, ya que se supone que estos archivos ya están optimizados.</p>",
-        "shrinkImages": "Reducir imágenes",
-        "textImportedAsText": "Importar HTML, Markdown y TXT como notas de texto si no está claro en los metadatos",
-        "codeImportedAsCode": "Importar archivos de código reconocidos (por ejemplo, <code>.json</code>) como notas de código si no están claros en los metadatos",
-        "replaceUnderscoresWithSpaces": "Reemplazar guiones bajos con espacios en nombres de notas importadas",
-        "import": "Importar",
-        "failed": "La importación falló: {{message}}.",
-        "html_import_tags": {
-            "title": "HTML Importar Etiquetas",
-            "description": "Configurar que etiquetas HTML deben ser preservadas al importar notas. Las etiquetas que no estén en esta lista serán eliminadas durante la importación. Algunas etiquetas (como 'script') siempre son eliminadas por seguridad.",
-            "placeholder": "Ingrese las etiquetas HTML, una por línea",
-            "reset_button": "Restablecer a lista por defecto"
-        },
-        "import-status": "Estado de importación",
-        "in-progress": "Importación en progreso: {{progress}}",
-        "successful": "Importación finalizada exitosamente."
-    },
-    "include_note": {
-        "dialog_title": "Incluir nota",
-        "close": "Cerrar",
-        "label_note": "Nota",
-        "placeholder_search": "buscar nota por su nombre",
-        "box_size_prompt": "Tamaño de caja de la nota incluida:",
-        "box_size_small": "pequeño (~ 10 líneas)",
-        "box_size_medium": "medio (~ 30 líneas)",
-        "box_size_full": "completo (el cuadro muestra el texto completo)",
-        "button_include": "Incluir nota <kbd>Enter</kbd>"
-    },
-    "info": {
-        "modalTitle": "Mensaje informativo",
-        "closeButton": "Cerrar",
-        "okButton": "Aceptar"
-    },
-    "jump_to_note": {
-        "close": "Cerrar",
-        "search_button": "Buscar en texto completo <kbd>Ctrl+Enter</kbd>",
-        "search_placeholder": "Busque nota por su nombre o escriba > para comandos..."
-    },
-    "markdown_import": {
-        "dialog_title": "Importación de Markdown",
-        "close": "Cerrar",
-        "modal_body_text": "Debido al entorno limitado del navegador, no es posible leer directamente el portapapeles desde JavaScript. Por favor, pegue el código Markdown para importar en el área de texto a continuación y haga clic en el botón Importar",
-        "import_button": "Importar Ctrl+Enter",
-        "import_success": "El contenido de Markdown se ha importado al documento."
-    },
-    "move_to": {
-        "dialog_title": "Mover notas a...",
-        "close": "Cerrar",
-        "notes_to_move": "Notas a mover",
-        "target_parent_note": "Nota padre de destino",
-        "search_placeholder": "buscar nota por su nombre",
-        "move_button": "Mover a la nota seleccionada <kbd>enter</kbd>",
-        "error_no_path": "No hay ruta a donde mover.",
-        "move_success_message": "Las notas seleccionadas se han movido a "
-    },
-    "note_type_chooser": {
-        "change_path_prompt": "Cambiar donde se creará la nueva nota:",
-        "search_placeholder": "ruta de búsqueda por nombre (por defecto si está vacío)",
-        "modal_title": "Elija el tipo de nota",
-        "close": "Cerrar",
-        "modal_body": "Elija el tipo de nota/plantilla de la nueva nota:",
-        "templates": "Plantillas:"
-    },
-    "password_not_set": {
-        "title": "La contraseña no está establecida",
-        "close": "Cerrar",
-        "body1": "Las notas protegidas se cifran mediante una contraseña de usuario, pero la contraseña aún no se ha establecido.",
-        "body2": "Para poder proteger notas, dé clic <a class=\"open-password-options-button\" href=\"javascript:\">aquí</a> para abrir el diálogo de Opciones y establecer tu contraseña."
-    },
-    "prompt": {
-        "title": "Aviso",
-        "close": "Cerrar",
-        "ok": "Aceptar <kbd>enter</kbd>",
-        "defaultTitle": "Aviso"
-    },
-    "protected_session_password": {
-        "modal_title": "Sesión protegida",
-        "help_title": "Ayuda sobre notas protegidas",
-        "close_label": "Cerrar",
-        "form_label": "Para continuar con la acción solicitada, debe iniciar en la sesión protegida ingresando la contraseña:",
-        "start_button": "Iniciar sesión protegida <kbd>entrar</kbd>"
-    },
-    "recent_changes": {
-        "title": "Cambios recientes",
-        "erase_notes_button": "Borrar notas eliminadas ahora",
-        "close": "Cerrar",
-        "deleted_notes_message": "Las notas eliminadas han sido borradas.",
-        "no_changes_message": "Aún no hay cambios...",
-        "undelete_link": "recuperar",
-        "confirm_undelete": "¿Quiere recuperar esta nota y sus subnotas?"
-    },
-    "revisions": {
-        "note_revisions": "Revisiones de nota",
-        "delete_all_revisions": "Eliminar todas las revisiones de esta nota",
-        "delete_all_button": "Eliminar todas las revisiones",
-        "help_title": "Ayuda sobre revisiones de notas",
-        "close": "Cerrar",
-        "revision_last_edited": "Esta revisión se editó por última vez en {{date}}",
-        "confirm_delete_all": "¿Quiere eliminar todas las revisiones de esta nota?",
-        "no_revisions": "Aún no hay revisiones para esta nota...",
-        "restore_button": "Restaurar",
-        "confirm_restore": "¿Quiere restaurar esta revisión? Esto sobrescribirá el título actual y el contenido de la nota con esta revisión.",
-        "delete_button": "Eliminar",
-        "confirm_delete": "¿Quieres eliminar esta revisión?",
-        "revisions_deleted": "Se han eliminado las revisiones de nota.",
-        "revision_restored": "Se ha restaurado la revisión de nota.",
-        "revision_deleted": "Se ha eliminado la revisión de la nota.",
-        "snapshot_interval": "Intervalo de respaldo de revisiones de nota: {{seconds}}s.",
-        "maximum_revisions": "Máximo de revisiones para la nota actual: {{number}}.",
-        "settings": "Ajustes para revisiones de nota",
-        "download_button": "Descargar",
-        "mime": "MIME: ",
-        "file_size": "Tamaño del archivo:",
-        "preview": "Vista previa:",
-        "preview_not_available": "La vista previa no está disponible para este tipo de notas."
-    },
-    "sort_child_notes": {
-        "sort_children_by": "Ordenar hijos por...",
-        "close": "Cerrar",
-        "sorting_criteria": "Criterios de ordenamiento",
-        "title": "título",
-        "date_created": "fecha de creación",
-        "date_modified": "fecha de modificación",
-        "sorting_direction": "Dirección de ordenamiento",
-        "ascending": "ascendente",
-        "descending": "descendente",
-        "folders": "Carpetas",
-        "sort_folders_at_top": "ordenar carpetas en la parte superior",
-        "natural_sort": "Ordenamiento natural",
-        "sort_with_respect_to_different_character_sorting": "ordenar con respecto a diferentes reglas de ordenamiento y clasificación de caracteres en diferentes idiomas o regiones.",
-        "natural_sort_language": "Idioma de clasificación natural",
-        "the_language_code_for_natural_sort": "El código del idioma para el ordenamiento natural, ej. \"zh-CN\" para Chino.",
-        "sort": "Ordenar <kbd>Enter</kbd>"
-    },
-    "upload_attachments": {
-        "upload_attachments_to_note": "Cargar archivos adjuntos a nota",
-        "close": "Cerrar",
-        "choose_files": "Elija los archivos",
-        "files_will_be_uploaded": "Los archivos se cargarán como archivos adjuntos en",
-        "options": "Opciones",
-        "shrink_images": "Reducir imágenes",
-        "upload": "Subir",
-        "tooltip": "Si marca esta opción, Trilium intentará reducir las imágenes cargadas mediante escalado y optimización, lo que puede afectar la calidad de la imagen percibida. Si no está marcada, las imágenes se cargarán sin cambios."
-    },
-    "attribute_detail": {
-        "attr_detail_title": "Título del detalle del atributo",
-        "close_button_title": "Cancelar cambios y cerrar",
-        "attr_is_owned_by": "El atributo es propiedad de",
-        "attr_name_title": "El nombre del atributo solo puede estar compuesto de caracteres alfanuméricos, dos puntos y guión bajo",
-        "name": "Nombre",
-        "value": "Valor",
-        "target_note_title": "La relación es una conexión con nombre entre la nota de origen y la nota de destino.",
-        "target_note": "Nota de destino",
-        "promoted_title": "El atributo promovido se muestra de forma destacada en la nota.",
-        "promoted": "Promovido",
-        "promoted_alias_title": "El nombre que se mostrará en la interfaz de usuario de atributos promovidos.",
-        "promoted_alias": "Alias",
-        "multiplicity_title": "La multiplicidad define cuántos atributos del mismo nombre se pueden crear - como máximo 1 o más de 1.",
-        "multiplicity": "Multiplicidad",
-        "single_value": "Valor único",
-        "multi_value": "Valor múltiple",
-        "label_type_title": "El tipo de etiqueta ayudará a Trilium a elegir la interfaz adecuada para ingresar el valor de la etiqueta.",
-        "label_type": "Tipo",
-        "text": "Texto",
-        "number": "Número",
-        "boolean": "Booleano",
-        "date": "Fecha",
-        "date_time": "Fecha y hora",
-        "time": "Hora",
-        "url": "URL",
-        "precision_title": "Cantidad de dígitos después del punto flotante que deben estar disponibles en la interfaz de configuración del valor.",
-        "precision": "Precisión",
-        "digits": "dígitos",
-        "inverse_relation_title": "Configuración opcional para definir a qué relación es ésta opuesta. Ejemplo: Padre - Hijo son relaciones inversas entre sí.",
-        "inverse_relation": "Relación inversa",
-        "inheritable_title": "El atributo heredable se heredará a todos los descendientes de este árbol.",
-        "inheritable": "Heredable",
-        "save_and_close": "Guardar y cerrar <kbd>Ctrl+Enter</kbd>",
-        "delete": "Eliminar",
-        "related_notes_title": "Otras notas con esta etiqueta",
-        "more_notes": "Más notas",
-        "label": "Detalle de etiqueta",
-        "label_definition": "Detalle de definición de etiqueta",
-        "relation": "Detalle de relación",
-        "relation_definition": "Detalle de definición de relación",
-        "disable_versioning": "deshabilita el control de versiones automático. Útil para, por ejemplo. notas grandes pero sin importancia, p. grandes bibliotecas JS utilizadas para secuencias de comandos (scripts)",
-        "calendar_root": "marca la nota que debe usarse como raíz para las notas del día. Sólo uno debe estar marcado como tal.",
-        "archived": "las notas con esta etiqueta no serán visibles de forma predeterminada en los resultados de búsqueda (tampoco en los cuadros de diálogo Saltar a, Agregar vínculo, etc.).",
-        "exclude_from_export": "las notas (con su subárbol) no se incluirán en ninguna exportación de notas",
-        "run": "define en qué eventos debe ejecutarse el script. Los valores posibles son:\n<ul>\n<li>frontendStartup - cuando el frontend de Trilium inicia (o es recargado), pero no en dispositivos móviles. </li>\n<li>backendStartup - cuando el backend de Trilium se inicia </li>\n<li>hourly - se ejecuta una vez cada hora. Puede usar etiqueta adicional <code>runAtHour</code> para especificar a la hora. </li>\n<li>daily - ejecutar una vez al día </li>\n</ul>",
-        "run_on_instance": "Definir en qué instancia de Trilium se debe ejecutar esto. Predeterminado para todas las instancias.",
-        "run_at_hour": "¿A qué hora debería funcionar? Debe usarse junto con <code>#run=hourly</code>. Se puede definir varias veces para varias ejecuciones durante el día.",
-        "disable_inclusion": "los scripts con esta etiqueta no se incluirán en la ejecución del script principal.",
-        "sorted": "mantiene las subnotas ordenadas alfabéticamente por título",
-        "sort_direction": "ASC (el valor predeterminado) o DESC",
-        "sort_folders_first": "Las carpetas (notas con subnotas) deben ordenarse en la parte superior",
-        "top": "mantener la nota dada en la parte superior de su padre (se aplica solo en padres ordenados)",
-        "hide_promoted_attributes": "Ocultar atributos promovidos en esta nota",
-        "read_only": "el editor está en modo de sólo lectura. Funciona sólo para notas de texto y código.",
-        "auto_read_only_disabled": "las notas de texto/código se pueden configurar automáticamente en modo lectura cuando son muy grandes. Puede desactivar este comportamiento por nota agregando esta etiqueta a la nota",
-        "app_css": "marca notas CSS que se cargan en la aplicación Trilium y, por lo tanto, se pueden usar para modificar la apariencia de Trilium.",
-        "app_theme": "marca notas CSS que son temas completos de Trilium y, por lo tanto, están disponibles en las opciones de Trilium.",
-        "app_theme_base": "establecer a \"siguiente\" para utilizar el tema TriliumNext como base para un tema personalizado en lugar del tema anterior.",
-        "css_class": "el valor de esta etiqueta se agrega como clase CSS al nodo que representa la nota dada en el árbol. Esto puede resultar útil para temas avanzados. Se puede utilizar en notas de plantilla.",
-        "icon_class": "el valor de esta etiqueta se agrega como una clase CSS al icono en el árbol, lo que puede ayudar a distinguir visualmente las notas en el árbol. El ejemplo podría ser bx bx-home: los iconos se toman de boxicons. Se puede utilizar en notas de plantilla.",
-        "page_size": "número de elementos por página en el listado de notas",
-        "custom_request_handler": "véa <a href=\"javascript:\" data-help-page=\"custom-request-handler.html\">Manejador de solicitudes personalizado</a>",
-        "custom_resource_provider": "véa <a href=\"javascript:\" data-help-page=\"custom-request-handler.html\">Manejador de solicitudes personalizado</a>",
-        "widget": "marca esta nota como un widget personalizado que se agregará al árbol de componentes de Trilium",
-        "workspace": "marca esta nota como un espacio de trabajo que permite un fácil levantamiento",
-        "workspace_icon_class": "define la clase CSS del icono de cuadro que se usará en la pestaña cuando se levante a esta nota",
-        "workspace_tab_background_color": "color CSS utilizado en la pestaña de nota cuando se ancla a esta nota",
-        "workspace_calendar_root": "Define la raíz del calendario por cada espacio de trabajo",
-        "workspace_template": "Esta nota aparecerá en la selección de plantillas disponibles al crear una nueva nota, pero solo cuando se levante a un espacio de trabajo que contenga esta plantilla",
-        "search_home": "se crearán nuevas notas de búsqueda como subnotas de esta nota",
-        "workspace_search_home": "se crearán nuevas notas de búsqueda como subnotas de esta nota cuando se anclan a algún antecesor de esta nota del espacio de trabajo",
-        "inbox": "ubicación predeterminada de la bandeja de entrada para nuevas notas - cuando crea una nota usando el botón \"nueva nota\" en la barra lateral, las notas serán creadas como subnotas de la nota marcada con la etiqueta <code>#inbox</code>.",
-        "workspace_inbox": "ubicación predeterminada de la bandeja de entrada para nuevas notas cuando se anclan a algún antecesor de esta nota del espacio de trabajo",
-        "sql_console_home": "ubicación predeterminada de las notas de la consola SQL",
-        "bookmark_folder": "la nota con esta etiqueta aparecerá en los marcadores como carpeta (permitiendo el acceso a sus elementos hijos).",
-        "share_hidden_from_tree": "esta nota está oculta en el árbol de navegación izquierdo, pero aún se puede acceder a ella con su URL",
-        "share_external_link": "la nota actuará como un enlace a un sitio web externo en el árbol compartido",
-        "share_alias": "define un alias que al usar la nota va a estar disponible en https://your_trilium_host/share/[tu_alias]",
-        "share_omit_default_css": "se omitirá el CSS de la página para compartir predeterminada. Úselo cuando realice cambios importantes de estilo.",
-        "share_root": "marca la nota que se publica en /share root.",
-        "share_description": "definir el texto que se agregará a la etiqueta HTML meta para la descripción",
-        "share_raw": "la nota se entregará en su formato original, sin contenedor HTML",
-        "share_disallow_robot_indexing": "prohibirá la indexación por robots de esta nota a través del encabezado <code>X-Robots-Tag: noindex</code>",
-        "share_credentials": "requiere credenciales para acceder a esta nota compartida. Se espera que el valor tenga el formato 'nombre_de_usuario:contraseña'. No olvide hacer que esto sea heredable para aplicarlo a notas/imágenes hijo.",
-        "share_index": "tenga en cuenta que con esto esta etiqueta enumerará todas las raíces de las notas compartidas",
-        "display_relations": "nombres de relaciones delimitados por comas que deben mostrarse. Todos los demás estarán ocultos.",
-        "hide_relations": "nombres de relaciones delimitados por comas que deben ocultarse. Se mostrarán todos los demás.",
-        "title_template": "título por defecto de notas creadas como subnota de esta nota. El valor es evaluado como una cadena de JavaScript \n                        y por lo tanto puede ser enriquecida con contenido dinámico vía las variables inyectadas <code>now</code> y <code>parentNote</code>. Ejemplos:\n                        \n                        <ul>\n                            <li><code>trabajos literarios de ${parentNote.getLabelValue('authorName')}</code></li>\n                            <li><code>Registro para ${now.format('YYYY-MM-DD HH:mm:ss')}</code></li>\n                        </ul>\n                        \n                        Consulte la <a href=\"https://triliumnext.github.io/Docs/Wiki/default-note-title.html\">wiki para obtener más detalles</a>, documentación de la API para <a href=\"https://zadam.github.io/trilium/backend_api/Note.html\">parentNote</a> y <a href=\"https://day.js.org/docs/en/display/format\">now</a> para más detalles.",
-        "template": "Esta nota aparecerá en la selección de plantillas disponibles al crear una nueva nota",
-        "toc": "<code>#toc</code> o <code>#toc=show</code> forzará que se muestre la tabla de contenido, <code>#toc=hide</code> forzará a ocultarla. Si la etiqueta no existe, se observa la configuración global",
-        "color": "define el color de la nota en el árbol de notas, enlaces, etc. Utilice cualquier valor de color CSS válido como 'red' o #a13d5f",
-        "keyboard_shortcut": "Define un atajo de teclado que saltará inmediatamente a esta nota. Ejemplo: 'ctrl+alt+e'. Es necesario recargar la interfaz para que el cambio surta efecto.",
-        "keep_current_hoisting": "Abrir este enlace no cambiará el anclaje incluso si la nota no se puede mostrar en el subárbol anclado actualmente.",
-        "execute_button": "Título del botón que ejecutará la nota de código actual",
-        "execute_description": "Descripción más larga de la nota de código actual que se muestra junto con el botón de ejecución",
-        "exclude_from_note_map": "Las notas con esta etiqueta se ocultarán del Mapa de notas",
-        "new_notes_on_top": "Las notas nuevas se crearán en la parte superior de la nota principal, no en la parte inferior.",
-        "hide_highlight_widget": "Ocultar widget de lista destacada",
-        "run_on_note_creation": "se ejecuta cuando se crea la nota en el backend. Utilice esta relación si desea ejecutar el script para todas las notas creadas en un subárbol específico. En ese caso, créela en la nota raíz del subárbol y hágala heredable. Una nueva nota creada dentro del subárbol (cualquier profundidad) activará el script.",
-        "run_on_child_note_creation": "se ejecuta cuando se crea una nueva nota bajo la nota donde se define esta relación",
-        "run_on_note_title_change": "se ejecuta cuando se cambia el título de la nota (también incluye la creación de notas)",
-        "run_on_note_content_change": "se ejecuta cuando se cambia el contenido de la nota (también incluye la creación de notas).",
-        "run_on_note_change": "se ejecuta cuando se cambia la nota (incluye también la creación de notas). No incluye cambios de contenido",
-        "run_on_note_deletion": "se ejecuta cuando se elimina la nota",
-        "run_on_branch_creation": "se ejecuta cuando se crea una rama. Una rama es un vínculo entre la nota principal y la nota secundaria y se crea, por ejemplo, al clonar o mover una nota.",
-        "run_on_branch_change": "se ejecuta cuando se actualiza una rama.",
-        "run_on_branch_deletion": "se ejecuta cuando se elimina una rama. Una rama es un vínculo entre la nota principal y la nota secundaria y se elimina, por ejemplo, al mover la nota (se elimina la rama/enlace antiguo).",
-        "run_on_attribute_creation": "se ejecuta cuando se crea un nuevo atributo para la nota que define esta relación",
-        "run_on_attribute_change": " se ejecuta cuando se cambia el atributo de una nota que define esta relación. Esto también se activa cuando se elimina el atributo",
-        "relation_template": "los atributos de la nota se heredarán incluso sin una relación padre-hijo, el contenido y el subárbol de la nota se agregarán a las notas de instancia si están vacíos. Consulte la documentación para obtener más detalles.",
-        "inherit": "los atributos de la nota se heredarán incluso sin una relación padre-hijo. Consulte la relación de plantilla para conocer un concepto similar. Consulte herencia de atributos en la documentación.",
-        "render_note": "notas de tipo \"render HTML note\" serán renderizadas usando una nota de código (HTML o script) y es necesario apuntar usando esta relación con la nota que debe de ser renderizada",
-        "widget_relation": "el objetivo de esta relación se ejecutará y representará como un widget en la barra lateral",
-        "share_css": "Nota CSS que se inyectará en la página para compartir. La nota CSS también debe estar en el subárbol compartido. Considere usar también 'share_hidden_from_tree' y 'share_omit_default_css'.",
-        "share_js": "Nota de JavaScript que se inyectará en la página para compartir. La nota JS también debe estar en el subárbol compartido. Considere usar 'share_hidden_from_tree'.",
-        "share_template": "Nota de JavaScript integrada que se utilizará como plantilla para mostrar la nota compartida. Su no existe se usa la plantilla predeterminada. Considere usar 'share_hidden_from_tree'.",
-        "share_favicon": "La nota de favicon se configurará en la página compartida. Por lo general, se desea configurarlo para que comparta la raíz y lo haga heredable. La nota de Favicon también debe estar en el subárbol compartido. Considere usar 'share_hidden_from_tree'.",
-        "is_owned_by_note": "es propiedad de una nota",
-        "other_notes_with_name": "Otras notas con nombre de {{attributeType}} \"{{attributeName}}\"",
-        "and_more": "... y {{count}} más.",
-        "print_landscape": "Al exportar a PDF, cambia la orientación de la página a paisaje en lugar de retrato.",
-        "print_page_size": "Al exportar a PDF, cambia el tamaño de la página. Valores soportados: <code>A0</code>, <code>A1</code>, <code>A2</code>, <code>A3</code>, <code>A4</code>, <code>A5</code>, <code>A6</code>, <code>Legal</code>, <code>Letter</code>, <code>Tabloid</code>, <code>Ledger</code>.",
-        "color_type": "Color"
-    },
-    "attribute_editor": {
-        "help_text_body1": "Para agregar una etiqueta, simplemente escriba, por ejemplo. <code>#rock</code> o si desea agregar también valor, p.e. <code>#año = 2020</code>",
-        "help_text_body2": "Para relación, escriba <code>~author = @</code>, lo que debería abrir un autocompletado donde podrá buscar la nota deseada.",
-        "help_text_body3": "Alternativamente, puede agregar una etiqueta y una relación usando el botón <code>+</code> en el lado derecho.",
-        "save_attributes": "Guardar atributos <enter>",
-        "add_a_new_attribute": "Agregar un nuevo atributo",
-        "add_new_label": "Agregar nueva etiqueta <kbd data-command=\"addNewLabel\"></kbd>",
-        "add_new_relation": "Agregar nueva relación <kbd data-command=\"addNewRelation\"></kbd>",
-        "add_new_label_definition": "Agregar nueva definición de etiqueta",
-        "add_new_relation_definition": "Agregar nueva definición de relación",
-        "placeholder": "Ingrese las etiquetas y relaciones aquí"
-    },
-    "abstract_bulk_action": {
-        "remove_this_search_action": "Eliminar esta acción de búsqueda"
-    },
-    "execute_script": {
-        "execute_script": "Ejecutar script",
-        "help_text": "Puede ejecutar scripts simples en las notas coincidentes.",
-        "example_1": "Por ejemplo, para agregar una cadena al título de una nota, use este pequeño script:",
-        "example_2": "Un ejemplo más complejo sería eliminar todos los atributos de las notas coincidentes:"
-    },
-    "add_label": {
-        "add_label": "Agregar etiqueta",
-        "label_name_placeholder": "nombre de la etiqueta",
-        "label_name_title": "Se permiten caracteres alfanuméricos, guiones bajos y dos puntos.",
-        "to_value": "a valor",
-        "new_value_placeholder": "nuevo valor",
-        "help_text": "Sobre todas las notas coincidentes:",
-        "help_text_item1": "crear una etiqueta dada si la nota aún no tiene una",
-        "help_text_item2": "o cambiar el valor de la etiqueta existente",
-        "help_text_note": "También puede llamar a este método sin valor, en tal caso se asignará una etiqueta a la nota sin valor."
-    },
-    "delete_label": {
-        "delete_label": "Eliminar etiqueta",
-        "label_name_placeholder": "nombre de la etiqueta",
-        "label_name_title": "Se permiten caracteres alfanuméricos, guiones bajos y dos puntos."
-    },
-    "rename_label": {
-        "rename_label": "Renombrar etiqueta",
-        "rename_label_from": "Renombrar etiqueta de",
-        "old_name_placeholder": "antiguo nombre",
-        "to": "A",
-        "new_name_placeholder": "nuevo nombre",
-        "name_title": "Se permiten caracteres alfanuméricos, guiones bajos y dos puntos."
-    },
-    "update_label_value": {
-        "update_label_value": "Actualizar valor de etiqueta",
-        "label_name_placeholder": "nombre de la etiqueta",
-        "label_name_title": "Se permiten caracteres alfanuméricos, guiones bajos y dos puntos.",
-        "to_value": "a valor",
-        "new_value_placeholder": "nuevo valor",
-        "help_text": "En todas las notas coincidentes, cambie el valor de la etiqueta existente.",
-        "help_text_note": "También puede llamar a este método sin valor, en tal caso se asignará una etiqueta a la nota sin valor."
-    },
-    "delete_note": {
-        "delete_note": "Eliminar nota",
-        "delete_matched_notes": "Eliminar notas coincidentes",
-        "delete_matched_notes_description": "Esto eliminará las notas coincidentes.",
-        "undelete_notes_instruction": "Después de la eliminación, es posible recuperarlos desde el cuadro de diálogo Cambios recientes.",
-        "erase_notes_instruction": "Para eliminar las notas permanentemente, puede ir después de la eliminación a Opción -> Otro y dar clic en el botón \"Borrar notas eliminadas ahora\"."
-    },
-    "delete_revisions": {
-        "delete_note_revisions": "Eliminar revisiones de notas",
-        "all_past_note_revisions": "Se eliminarán todas las revisiones anteriores de notas coincidentes. La nota en sí se conservará por completo. En otros términos, se eliminará el historial de la nota."
-    },
-    "move_note": {
-        "move_note": "Mover nota",
-        "to": "a",
-        "target_parent_note": "nota padre objetivo",
-        "on_all_matched_notes": "En todas las notas coincidentes",
-        "move_note_new_parent": "mover nota al nuevo padre si la nota solo tiene un padre (es decir, la rama anterior es eliminada y una nueva rama es creada en el nuevo padre)",
-        "clone_note_new_parent": "clonar la nota al nuevo padre si la nota tiene múltiples clones/ramas (no es claro que rama debe de ser eliminada)",
-        "nothing_will_happen": "no pasará nada si la nota no se puede mover a la nota de destino (es decir, esto crearía un ciclo de árbol)"
-    },
-    "rename_note": {
-        "rename_note": "Renombrar nota",
-        "rename_note_title_to": "Renombrar título de la nota a",
-        "new_note_title": "nuevo título de nota",
-        "click_help_icon": "Haga clic en el icono de ayuda a la derecha para ver todas las opciones",
-        "evaluated_as_js_string": "El valor dado se evalúa como una cadena de JavaScript y, por lo tanto, se puede enriquecer con contenido dinámico a través de la variable <code>note</code> inyectada (se cambia el nombre de la nota). Ejemplos:",
-        "example_note": "<code>Nota</code>: todas las notas coincidentes son renombradas a 'Nota'",
-        "example_new_title": "<code>NUEVO: ${note.title}</code> - los títulos de las notas coincidentes tienen el prefijo 'NUEVO: '",
-        "example_date_prefix": "<code>${note.dateCreatedObj.format('MM-DD:')}: ${note.title}</code> - las notas coincidentes tienen el prefijo fecha-mes de creación de la nota",
-        "api_docs": "Consulte los documentos de API para <a href='https://zadam.github.io/trilium/backend_api/Note.html'>nota</a> y su <a href='https://day.js.org/ docs/en/display/format'>propiedades dateCreatedObj/utcDateCreatedObj</a> para obtener más detalles."
-    },
-    "add_relation": {
-        "add_relation": "Agregar relación",
-        "relation_name": "nombre de relación",
-        "allowed_characters": "Se permiten caracteres alfanuméricos, guiones bajos y dos puntos.",
-        "to": "a",
-        "target_note": "nota de destino",
-        "create_relation_on_all_matched_notes": "En todas las notas coincidentes, cree una relación determinada."
-    },
-    "delete_relation": {
-        "delete_relation": "Eliminar relación",
-        "relation_name": "nombre de relación",
-        "allowed_characters": "Se permiten caracteres alfanuméricos, guiones bajos y dos puntos."
-    },
-    "rename_relation": {
-        "rename_relation": "Renombrar relación",
-        "rename_relation_from": "Renombrar relación de",
-        "old_name": "antiguo nombre",
-        "to": "A",
-        "new_name": "nuevo nombre",
-        "allowed_characters": "Se permiten caracteres alfanuméricos, guiones bajos y dos puntos."
-    },
-    "update_relation_target": {
-        "update_relation": "Relación de actualización",
-        "relation_name": "nombre de la relación",
-        "allowed_characters": "Se permiten caracteres alfanuméricos, guiones bajos y dos puntos.",
-        "to": "a",
-        "target_note": "nota de destino",
-        "on_all_matched_notes": "En todas las notas coincidentes",
-        "change_target_note": "o cambiar la nota de destino de la relación existente",
-        "update_relation_target": "Actualizar destino de relación"
-    },
-    "attachments_actions": {
-        "open_externally": "Abrir externamente",
-        "open_externally_title": "El archivo se abrirá en una aplicación externa y se observará en busca de cambios. Luego podrá volver a cargar la versión modificada en Trilium.",
-        "open_custom": "Abrir de forma personalizada",
-        "open_custom_title": "El archivo se abrirá en una aplicación externa y se observará en busca de cambios. Luego podrá volver a cargar la versión modificada en Trilium.",
-        "download": "Descargar",
-        "rename_attachment": "Renombrar archivo adjunto",
-        "upload_new_revision": "Subir nueva revisión",
-        "copy_link_to_clipboard": "Copiar enlace al portapapeles",
-        "convert_attachment_into_note": "Convertir archivo adjunto en nota",
-        "delete_attachment": "Eliminar archivo adjunto",
-        "upload_success": "Se ha subido una nueva revisión del archivo adjunto.",
-        "upload_failed": "Error al cargar una nueva revisión del archivo adjunto.",
-        "open_externally_detail_page": "Abrir un archivo adjunto externamente solo está disponible desde la página de detalles; primero haga clic en el detalle del archivo adjunto y repita la acción.",
-        "open_custom_client_only": "La apertura personalizada de archivos adjuntos solo se puede realizar desde el cliente.",
-        "delete_confirm": "¿Está seguro de que desea eliminar el archivo adjunto '{{title}}'?",
-        "delete_success": "El archivo adjunto '{{title}}' ha sido eliminado.",
-        "convert_confirm": "¿Está seguro de que desea convertir el archivo adjunto '{{title}}' en una nota separada?",
-        "convert_success": "El archivo adjunto '{{title}}' se ha convertido en una nota.",
-        "enter_new_name": "Por favor ingresa el nombre del nuevo archivo adjunto"
-    },
-    "calendar": {
-        "mon": "Lun",
-        "tue": "Mar",
-        "wed": "Mié",
-        "thu": "Jue",
-        "fri": "Vie",
-        "sat": "Sáb",
-        "sun": "Dom",
-        "cannot_find_day_note": "No se puede encontrar la nota del día",
-        "cannot_find_week_note": "No se puede encontrar la nota de la semana",
-        "january": "Enero",
-        "febuary": "Febrero",
-        "march": "Marzo",
-        "april": "Abril",
-        "may": "Mayo",
-        "june": "Junio",
-        "july": "Julio",
-        "august": "Agosto",
-        "september": "Septiembre",
-        "october": "Octubre",
-        "november": "Noviembre",
-        "december": "Diciembre"
-    },
-    "close_pane_button": {
-        "close_this_pane": "Cerrar este panel"
-    },
-    "create_pane_button": {
-        "create_new_split": "Crear nueva división"
-    },
-    "edit_button": {
-        "edit_this_note": "Editar esta nota"
-    },
-    "show_toc_widget_button": {
-        "show_toc": "Mostrar tabla de contenido"
-    },
-    "show_highlights_list_widget_button": {
-        "show_highlights_list": "Mostrar lista de destacados"
-    },
-    "global_menu": {
-        "menu": "Menú",
-        "options": "Opciones",
-        "open_new_window": "Abrir nueva ventana",
-        "switch_to_mobile_version": "Cambiar a la versión móvil",
-        "switch_to_desktop_version": "Cambiar a la versión de escritorio",
-        "zoom": "Zoom",
-        "toggle_fullscreen": "Alternar pantalla completa",
-        "zoom_out": "Alejar",
-        "reset_zoom_level": "Restablecer nivel de zoom",
-        "zoom_in": "Acercar",
-        "configure_launchbar": "Configurar la barra de inicio",
-        "show_shared_notes_subtree": "Mostrar subárbol de notas compartidas",
-        "advanced": "Avanzado",
-        "open_dev_tools": "Abrir herramientas de desarrollo",
-        "open_sql_console": "Abrir la consola SQL",
-        "open_sql_console_history": "Abrir el historial de la consola SQL",
-        "open_search_history": "Abrir historial de búsqueda",
-        "show_backend_log": "Mostrar registro de backend",
-        "reload_hint": "Recargar puede ayudar con algunos fallos visuales sin reiniciar toda la aplicación.",
-        "reload_frontend": "Recargar interfaz",
-        "show_hidden_subtree": "Mostrar subárbol oculto",
-        "show_help": "Mostrar ayuda",
-        "about": "Acerca de Trilium Notes",
-        "logout": "Cerrar sesión",
-        "show-cheatsheet": "Mostrar hoja de trucos",
-        "toggle-zen-mode": "Modo Zen"
-    },
-    "zen_mode": {
-        "button_exit": "Salir del modo Zen"
-    },
-    "sync_status": {
-        "unknown": "<p>El estado de sincronización será conocido una vez que el siguiente intento de sincronización comience.</p><p>Dé clic para activar la sincronización ahora</p>",
-        "connected_with_changes": "<p>Conectado al servidor de sincronización. <br>Hay cambios pendientes que aún no se han sincronizado.</p><p>Dé clic para activar la sincronización.</p>",
-        "connected_no_changes": "<p>Conectado al servidor de sincronización.<br>Todos los cambios ya han sido sincronizados.</p><p>Dé clic para activar la sincronización.</p>",
-        "disconnected_with_changes": "<p>El establecimiento de la conexión con el servidor de sincronización no ha tenido éxito.<br>Hay algunos cambios pendientes que aún no se han sincronizado.</p><p>Dé clic para activar la sincronización.</p>",
-        "disconnected_no_changes": "<p>El establecimiento de la conexión con el servidor de sincronización no ha tenido éxito.<br>Todos los cambios conocidos han sido sincronizados.</p><p>Dé clic para activar la sincronización.</p>",
-        "in_progress": "La sincronización con el servidor está en progreso."
-    },
-    "left_pane_toggle": {
-        "show_panel": "Mostrar panel",
-        "hide_panel": "Ocultar panel"
-    },
-    "move_pane_button": {
-        "move_left": "Mover a la izquierda",
-        "move_right": "Mover a la derecha"
-    },
-    "note_actions": {
-        "convert_into_attachment": "Convertir en archivo adjunto",
-        "re_render_note": "Volver a renderizar nota",
-        "search_in_note": "Buscar en nota",
-        "note_source": "Fuente de la nota",
-        "note_attachments": "Notas adjuntas",
-        "open_note_externally": "Abrir nota externamente",
-        "open_note_externally_title": "El archivo se abrirá en una aplicación externa y se observará en busca de cambios. Luego podrá volver a cargar la versión modificada en Trilium.",
-        "open_note_custom": "Abrir nota personalizada",
-        "import_files": "Importar archivos",
-        "export_note": "Exportar nota",
-        "delete_note": "Eliminar nota",
-        "print_note": "Imprimir nota",
-        "save_revision": "Guardar revisión",
-        "convert_into_attachment_failed": "La conversión de nota '{{title}}' falló.",
-        "convert_into_attachment_successful": "La nota '{{title}}' ha sido convertida a un archivo adjunto.",
-        "convert_into_attachment_prompt": "¿Está seguro que desea convertir la nota '{{title}}' en un archivo adjunto de la nota padre?",
-        "print_pdf": "Exportar como PDF..."
-    },
-    "onclick_button": {
-        "no_click_handler": "El widget de botón '{{componentId}}' no tiene un controlador de clics definido"
-    },
-    "protected_session_status": {
-        "active": "La sesión protegida está activa. Dé clic para salir de la sesión protegida.",
-        "inactive": "Dé clic para ingresar a la sesión protegida"
-    },
-    "revisions_button": {
-        "note_revisions": "Revisiones de nota"
-    },
-    "update_available": {
-        "update_available": "Actualización disponible"
-    },
-    "note_launcher": {
-        "this_launcher_doesnt_define_target_note": "Este lanzador no define la nota de destino."
-    },
-    "code_buttons": {
-        "execute_button_title": "Ejecutar script",
-        "trilium_api_docs_button_title": "Abrir documentación de la API de Trilium",
-        "save_to_note_button_title": "Guardar en nota",
-        "opening_api_docs_message": "Abriendo documentación API...",
-        "sql_console_saved_message": "La nota de la consola SQL se ha guardado en {{note_path}}"
-    },
-    "copy_image_reference_button": {
-        "button_title": "Copiar la referencia de la imagen al portapapeles; se puede pegar en una nota de texto."
-    },
-    "hide_floating_buttons_button": {
-        "button_title": "Ocultar botones"
-    },
-    "show_floating_buttons_button": {
-        "button_title": "Mostrar botones"
-    },
-    "svg_export_button": {
-        "button_title": "Exportar diagrama como SVG"
-    },
-    "relation_map_buttons": {
-        "create_child_note_title": "Crear una nueva subnota y agregarla a este mapa de relaciones",
-        "reset_pan_zoom_title": "Restablecer la panorámica y el zoom a las coordenadas y ampliación iniciales",
-        "zoom_in_title": "Acercar",
-        "zoom_out_title": "Alejar"
-    },
-    "zpetne_odkazy": {
-        "backlink": "{{count}} Vínculo de retroceso",
-        "backlinks": "{{count}} vínculos de retroceso",
-        "relation": "relación"
-    },
-    "mobile_detail_menu": {
-        "insert_child_note": "Insertar subnota",
-        "delete_this_note": "Eliminar esta nota",
-        "error_cannot_get_branch_id": "No se puede obtener el branchID del notePath '{{notePath}}'",
-        "error_unrecognized_command": "Comando no reconocido {{command}}"
-    },
-    "note_icon": {
-        "change_note_icon": "Cambiar icono de nota",
-        "category": "Categoría:",
-        "search": "Búsqueda:",
-        "reset-default": "Restablecer a icono por defecto"
-    },
-    "basic_properties": {
-        "note_type": "Tipo de nota",
-        "editable": "Editable",
-        "basic_properties": "Propiedades básicas",
-        "language": "Idioma"
-    },
-    "book_properties": {
-        "view_type": "Tipo de vista",
-        "grid": "Cuadrícula",
-        "list": "Lista",
-        "collapse_all_notes": "Contraer todas las notas",
-        "expand_all_children": "Ampliar todas las subnotas",
-        "collapse": "Colapsar",
-        "expand": "Expandir",
-        "invalid_view_type": "Tipo de vista inválida '{{type}}'",
-        "calendar": "Calendario",
-        "book_properties": "Propiedades de colección",
-        "table": "Tabla",
-        "geo-map": "Mapa Geo",
-        "board": "Tablero"
-    },
-    "edited_notes": {
-        "no_edited_notes_found": "Aún no hay notas editadas en este día...",
-        "title": "Notas editadas",
-        "deleted": "(eliminado)"
-    },
-    "file_properties": {
-        "note_id": "ID de nota",
-        "original_file_name": "Nombre del archivo original",
-        "file_type": "Tipo de archivo",
-        "file_size": "Tamaño del archivo",
-        "download": "Descargar",
-        "open": "Abrir",
-        "upload_new_revision": "Subir nueva revisión",
-        "upload_success": "Se ha subido una nueva revisión de archivo.",
-        "upload_failed": "Error al cargar una nueva revisión de archivo.",
-        "title": "Archivo"
-    },
-    "image_properties": {
-        "original_file_name": "Nombre del archivo original",
-        "file_type": "Tipo de archivo",
-        "file_size": "Tamaño del archivo",
-        "download": "Descargar",
-        "open": "Abrir",
-        "copy_reference_to_clipboard": "Copiar referencia al portapapeles",
-        "upload_new_revision": "Subir nueva revisión",
-        "upload_success": "Se ha subido una nueva revisión de imagen.",
-        "upload_failed": "Error al cargar una nueva revisión de imagen: {{message}}",
-        "title": "Imagen"
-    },
-    "inherited_attribute_list": {
-        "title": "Atributos heredados",
-        "no_inherited_attributes": "Sin atributos heredados."
-    },
-    "note_info_widget": {
-        "note_id": "ID de nota",
-        "created": "Creado",
-        "modified": "Modificado",
-        "type": "Tipo",
-        "note_size": "Tamaño de nota",
-        "note_size_info": "El tamaño de la nota proporciona una estimación aproximada de los requisitos de almacenamiento para esta nota. Toma en cuenta el contenido de la nota y el contenido de sus revisiones de nota.",
-        "calculate": "calcular",
-        "subtree_size": "(tamaño del subárbol: {{size}} en {{count}} notas)",
-        "title": "Información de nota"
-    },
-    "note_map": {
-        "open_full": "Ampliar al máximo",
-        "collapse": "Contraer al tamaño normal",
-        "title": "Mapa de notas",
-        "fix-nodes": "Fijar nodos",
-        "link-distance": "Distancia de enlace"
-    },
-    "note_paths": {
-        "title": "Rutas de nota",
-        "clone_button": "Clonar nota a nueva ubicación...",
-        "intro_placed": "Esta nota está colocada en las siguientes rutas:",
-        "intro_not_placed": "Esta nota aún no se ha colocado en el árbol de notas.",
-        "outside_hoisted": "Esta ruta está fuera de la nota anclada y habría que bajarla.",
-        "archived": "Archivado",
-        "search": "Buscar"
-    },
-    "note_properties": {
-        "this_note_was_originally_taken_from": "Esta nota fue tomada originalmente de:",
-        "info": "Información"
-    },
-    "owned_attribute_list": {
-        "owned_attributes": "Atributos propios"
-    },
-    "promoted_attributes": {
-        "promoted_attributes": "Atributos promovidos",
-        "unset-field-placeholder": "no establecido",
-        "url_placeholder": "http://sitioweb...",
-        "open_external_link": "Abrir enlace externo",
-        "unknown_label_type": "Tipo de etiqueta desconocido '{{type}}'",
-        "unknown_attribute_type": "Tipo de atributo desconocido '{{type}}'",
-        "add_new_attribute": "Agregar nuevo atributo",
-        "remove_this_attribute": "Eliminar este atributo",
-        "remove_color": "Eliminar la etiqueta del color"
-    },
-    "script_executor": {
-        "query": "Consulta",
-        "script": "Script",
-        "execute_query": "Ejecutar consulta",
-        "execute_script": "Ejecutar script"
-    },
-    "search_definition": {
-        "add_search_option": "Agregar opción de búsqueda:",
-        "search_string": "cadena de búsqueda",
-        "search_script": "script de búsqueda",
-        "ancestor": "antepasado",
-        "fast_search": "búsqueda rápida",
-        "fast_search_description": "La opción de búsqueda rápida desactiva la búsqueda de texto completo del contenido de las notas, lo que podría acelerar la búsqueda en bases de datos grandes.",
-        "include_archived": "incluir notas archivadas",
-        "include_archived_notes_description": "Las notas archivadas se excluyen por defecto de los resultados de búsqueda; con esta opción se incluirán.",
-        "order_by": "ordenar por",
-        "limit": "límite",
-        "limit_description": "Limitar el número de resultados",
-        "debug": "depurar",
-        "debug_description": "La depuración imprimirá información de depuración adicional en la consola para ayudar a depurar consultas complejas",
-        "action": "acción",
-        "search_button": "Buscar <kbd>Enter</kbd>",
-        "search_execute": "Buscar y ejecutar acciones",
-        "save_to_note": "Guardar en nota",
-        "search_parameters": "Parámetros de búsqueda",
-        "unknown_search_option": "Opción de búsqueda desconocida {{searchOptionName}}",
-        "search_note_saved": "La nota de búsqueda se ha guardado en {{- notePathTitle}}",
-        "actions_executed": "Las acciones han sido ejecutadas."
-    },
-    "similar_notes": {
-        "title": "Notas similares",
-        "no_similar_notes_found": "No se encontraron notas similares."
-    },
-    "abstract_search_option": {
-        "remove_this_search_option": "Eliminar esta opción de búsqueda",
-        "failed_rendering": "Error al renderizar opción de búsqueda: {{dto}} con error: {{error}} {{stack}}"
-    },
-    "ancestor": {
-        "label": "Antepasado",
-        "placeholder": "buscar nota por su nombre",
-        "depth_label": "profundidad",
-        "depth_doesnt_matter": "no importa",
-        "depth_eq": "es exactamente {{count}}",
-        "direct_children": "hijos directos",
-        "depth_gt": "es mayor que {{count}}",
-        "depth_lt": "es menor que {{count}}"
-    },
-    "debug": {
-        "debug": "Depurar",
-        "debug_info": "Al depurar se imprimirá información de depuración adicional en la consola para ayudar a depurar consultas complejas.",
-        "access_info": "Para acceder a la información de depuración, ejecute la consulta y dé clic en \"Mostrar registro de backend\" en la esquina superior izquierda."
-    },
-    "fast_search": {
-        "fast_search": "Búsqueda rápida",
-        "description": "La opción de búsqueda rápida desactiva la búsqueda de texto completo del contenido de las notas, lo que podría acelerar la búsqueda en bases de datos grandes."
-    },
-    "include_archived_notes": {
-        "include_archived_notes": "Incluir notas archivadas"
-    },
-    "limit": {
-        "limit": "Límite",
-        "take_first_x_results": "Tomar solo los primeros X resultados especificados."
-    },
-    "order_by": {
-        "order_by": "Ordenar por",
-        "relevancy": "Relevancia (predeterminado)",
-        "title": "Título",
-        "date_created": "Fecha de creación",
-        "date_modified": "Fecha de la última modificación",
-        "content_size": "Tamaño del contenido de la nota",
-        "content_and_attachments_size": "Tenga en cuenta el tamaño del contenido, incluidos los archivos adjuntos",
-        "content_and_attachments_and_revisions_size": "Tenga en cuenta el tamaño del contenido, incluidos los archivos adjuntos y las revisiones",
-        "revision_count": "Número de revisiones",
-        "children_count": "Número de subnotas",
-        "parent_count": "Número de clones",
-        "owned_label_count": "Número de etiquetas",
-        "owned_relation_count": "Número de relaciones",
-        "target_relation_count": "Número de relaciones dirigidas a la nota",
-        "random": "Orden aleatorio",
-        "asc": "Ascendente (predeterminado)",
-        "desc": "Descendente"
-    },
-    "search_script": {
-        "title": "Script de búsqueda:",
-        "placeholder": "buscar nota por su nombre",
-        "description1": "El script de búsqueda permite definir los resultados de la búsqueda ejecutando un script. Esto proporciona la máxima flexibilidad cuando la búsqueda estándar no es suficiente.",
-        "description2": "El script de búsqueda debe ser de tipo \"código\" y subtipo \"JavaScript backend\". El script tiene que devolver un arreglo de noteIds o notas.",
-        "example_title": "Véa este ejemplo:",
-        "example_code": "// 1. prefiltro usando búsqueda estandar\nconst candidateNotes = api.searchForNotes(\"#journal\"); \n\n// 2. aplicar criterios de búsqueda personalizada\nconst matchedNotes = candidateNotes\n    .filter(note => note.title.match(/[0-9]{1,2}\\. ?[0-9]{1,2}\\. ?[0-9]{4}/));\n\nreturn matchedNotes;",
-        "note": "Tenga en cuenta que el script de búsqueda y la cadena de búsqueda no se pueden combinar entre sí."
-    },
-    "search_string": {
-        "title_column": "Cadena de búsqueda:",
-        "placeholder": "palabras clave de texto completo, #etiqueta = valor...",
-        "search_syntax": "Sintaxis de búsqueda",
-        "also_see": "ver también",
-        "complete_help": "ayuda completa sobre la sintaxis de búsqueda",
-        "full_text_search": "Simplemente ingrese cualquier texto para realizar una búsqueda de texto completo",
-        "label_abc": "devuelve notas con etiqueta abc",
-        "label_year": "coincide con las notas con el año de la etiqueta que tiene valor 2019",
-        "label_rock_pop": "coincide con notas que tienen etiquetas tanto de rock como de pop",
-        "label_rock_or_pop": "sólo una de las etiquetas debe estar presente",
-        "label_year_comparison": "comparación numérica (también >, >=, <).",
-        "label_date_created": "notas creadas en el último mes",
-        "error": "Error de búsqueda: {{error}}",
-        "search_prefix": "Buscar:"
-    },
-    "attachment_detail": {
-        "open_help_page": "Abrir página de ayuda en archivos adjuntos",
-        "owning_note": "Nota dueña: ",
-        "you_can_also_open": ", también puede abrir el ",
-        "list_of_all_attachments": "Lista de todos los archivos adjuntos",
-        "attachment_deleted": "Este archivo adjunto ha sido eliminado."
-    },
-    "attachment_list": {
-        "open_help_page": "Abrir página de ayuda en archivos adjuntos",
-        "owning_note": "Nota dueña: ",
-        "upload_attachments": "Subir archivos adjuntos",
-        "no_attachments": "Esta nota no tiene archivos adjuntos."
-    },
-    "book": {
-        "no_children_help": "Esta nota de tipo libro no tiene ninguna subnota así que no hay nada que mostrar. Véa la <a href=\"https://triliumnext.github.io/Docs/Wiki/book-note.html\">wiki</a> para más detalles."
-    },
-    "editable_code": {
-        "placeholder": "Escriba el contenido de su nota de código aquí..."
-    },
-    "editable_text": {
-        "placeholder": "Escribe aquí el contenido de tu nota..."
-    },
-    "empty": {
-        "open_note_instruction": "Abra una nota escribiendo el título de la nota en la entrada a continuación o elija una nota en el árbol.",
-        "search_placeholder": "buscar una nota por su nombre",
-        "enter_workspace": "Ingresar al espacio de trabajo {{title}}"
-    },
-    "file": {
-        "file_preview_not_available": "La vista previa del archivo no está disponible para este formato de archivo.",
-        "too_big": "La vista previa solo muestra los primeros {{maxNumChars}} caracteres del archivo por razones de rendimiento. Descargue el archivo y ábralo externamente para poder ver todo el contenido."
-    },
-    "protected_session": {
-        "enter_password_instruction": "Para mostrar una nota protegida es necesario ingresar su contraseña:",
-        "start_session_button": "Iniciar sesión protegida <kbd>Enter</kbd>",
-        "started": "La sesión protegida ha iniciado.",
-        "wrong_password": "Contraseña incorrecta.",
-        "protecting-finished-successfully": "La protección finalizó exitosamente.",
-        "unprotecting-finished-successfully": "La desprotección finalizó exitosamente.",
-        "protecting-in-progress": "Protección en progreso: {{count}}",
-        "unprotecting-in-progress-count": "Desprotección en progreso: {{count}}",
-        "protecting-title": "Estado de protección",
-        "unprotecting-title": "Estado de desprotección"
-    },
-    "relation_map": {
-        "open_in_new_tab": "Abrir en nueva pestaña",
-        "remove_note": "Quitar nota",
-        "edit_title": "Editar título",
-        "rename_note": "Cambiar nombre de nota",
-        "enter_new_title": "Ingrese el nuevo título de la nota:",
-        "remove_relation": "Eliminar relación",
-        "confirm_remove_relation": "¿Estás seguro de que deseas eliminar la relación?",
-        "specify_new_relation_name": "Especifique el nuevo nombre de la relación (caracteres permitidos: alfanuméricos, dos puntos y guión bajo):",
-        "connection_exists": "La conexión '{{name}}' entre estas notas ya existe.",
-        "start_dragging_relations": "Empiece a arrastrar relaciones desde aquí y suéltelas en otra nota.",
-        "note_not_found": "¡Nota {{noteId}} no encontrada!",
-        "cannot_match_transform": "No se puede coincidir con la transformación: {{transform}}",
-        "note_already_in_diagram": "Note \"{{title}}\" is already in the diagram.",
-        "enter_title_of_new_note": "Ingrese el título de la nueva nota",
-        "default_new_note_title": "nueva nota",
-        "click_on_canvas_to_place_new_note": "Haga clic en el lienzo para colocar una nueva nota"
-    },
-    "render": {
-        "note_detail_render_help_1": "Esta nota de ayuda se muestra porque esta nota de tipo Renderizar HTML no tiene la relación requerida para funcionar correctamente.",
-        "note_detail_render_help_2": "El tipo de nota Render HTML es usado para <a class=\"external\" href=\"https://triliumnext.github.io/Docs/Wiki/scripts.html\">scripting</a>. De forma resumida, tiene una nota con código HTML (opcionalmente con algo de JavaScript) y esta nota la renderizará. Para que funcione, es necesario definir una <a class=\"external\" href=\"https://triliumnext.github.io/Docs/Wiki/attributes.html\">relación</a> llamada \"renderNote\" apuntando a la nota HTML nota a renderizar."
-    },
-    "web_view": {
-        "web_view": "Vista web",
-        "embed_websites": "La nota de tipo Web View le permite insertar sitios web en Trilium.",
-        "create_label": "Para comenzar, por favor cree una etiqueta con una dirección URL que desee empotrar, e.g. #webViewSrc=\"https://www.google.com\""
-    },
-    "backend_log": {
-        "refresh": "Refrescar"
-    },
-    "consistency_checks": {
-        "title": "Comprobación de coherencia",
-        "find_and_fix_button": "Buscar y solucionar problemas de coherencia",
-        "finding_and_fixing_message": "Buscando y solucionando problemas de coherencia...",
-        "issues_fixed_message": "Los problemas de coherencia han sido solucionados."
-    },
-    "database_anonymization": {
-        "title": "Anonimización de bases de datos",
-        "full_anonymization": "Anonimización total",
-        "full_anonymization_description": "Esta acción creará una nueva copia de la base de datos y la anonimizará (eliminará todo el contenido de las notas y dejará solo la estructura y algunos metadatos no confidenciales) para compartirla en línea con fines de depuración sin temor a filtrar sus datos personales.",
-        "save_fully_anonymized_database": "Guarde la base de datos completamente anónima",
-        "light_anonymization": "Anonimización ligera",
-        "light_anonymization_description": "Esta acción creará una nueva copia de la base de datos y realizará una ligera anonimización en ella; específicamente, solo se eliminará el contenido de todas las notas, pero los títulos y atributos permanecerán. Además, se mantendrán las notas de script JS frontend/backend personalizadas y los widgets personalizados. Esto proporciona más contexto para depurar los problemas.",
-        "choose_anonymization": "Puede decidir usted mismo si desea proporcionar una base de datos total o ligeramente anónima. Incluso una base de datos totalmente anónima es muy útil; sin embargo, en algunos casos, una base de datos ligeramente anónima puede acelerar el proceso de identificación y corrección de errores.",
-        "save_lightly_anonymized_database": "Guarde una base de datos ligeramente anónima",
-        "existing_anonymized_databases": "Bases de datos anónimas existentes",
-        "creating_fully_anonymized_database": "Creando una base de datos totalmente anónima...",
-        "creating_lightly_anonymized_database": "Creando una base de datos ligeramente anónima...",
-        "error_creating_anonymized_database": "No se pudo crear una base de datos anónima; consulte los registros de backend para obtener más detalles",
-        "successfully_created_fully_anonymized_database": "Se creó una base de datos completamente anónima en {{anonymizedFilePath}}",
-        "successfully_created_lightly_anonymized_database": "Se creó una base de datos ligeramente anónima en {{anonymizedFilePath}}",
-        "no_anonymized_database_yet": "Aún no hay base de datos anónima."
-    },
-    "database_integrity_check": {
-        "title": "Verificación de integridad de la base de datos",
-        "description": "Esto verificará que la base de datos no esté dañada en el nivel SQLite. Puede que tarde algún tiempo, dependiendo del tamaño de la base de datos.",
-        "check_button": "Verificar la integridad de la base de datos",
-        "checking_integrity": "Comprobando la integridad de la base de datos...",
-        "integrity_check_succeeded": "La verificación de integridad fue exitosa; no se encontraron problemas.",
-        "integrity_check_failed": "La verificación de integridad falló: {{results}}"
-    },
-    "sync": {
-        "title": "Sincronizar",
-        "force_full_sync_button": "Forzar sincronización completa",
-        "fill_entity_changes_button": "Llenar registros de cambios de entidad",
-        "full_sync_triggered": "Sincronización completa activada",
-        "filling_entity_changes": "Rellenar filas de cambios de entidad...",
-        "sync_rows_filled_successfully": "Sincronizar filas completadas correctamente",
-        "finished-successfully": "La sincronización finalizó exitosamente.",
-        "failed": "La sincronización falló: {{message}}"
-    },
-    "vacuum_database": {
-        "title": "Limpiar base de datos",
-        "description": "Esto reconstruirá la base de datos, lo que normalmente dará como resultado un archivo de base de datos más pequeño. En realidad, no se cambiará ningún dato.",
-        "button_text": "Limpiar base de datos",
-        "vacuuming_database": "Limpiando base de datos...",
-        "database_vacuumed": "La base de datos ha sido limpiada"
-    },
-    "fonts": {
-        "theme_defined": "Tema definido",
-        "fonts": "Fuentes",
-        "main_font": "Fuente principal",
-        "font_family": "Familia de fuentes",
-        "size": "Tamaño",
-        "note_tree_font": "Fuente del árbol de notas",
-        "note_detail_font": "Fuente de detalle de nota",
-        "monospace_font": "Fuente Monospace (código)",
-        "note_tree_and_detail_font_sizing": "Tenga en cuenta que el tamaño de fuente del árbol y de los detalles es relativo a la configuración del tamaño de fuente principal.",
-        "not_all_fonts_available": "Es posible que no todas las fuentes enumeradas estén disponibles en su sistema.",
-        "apply_font_changes": "Para aplicar cambios de fuente, haga clic en",
-        "reload_frontend": "recargar la interfaz",
-        "generic-fonts": "Fuentes genéricas",
-        "sans-serif-system-fonts": "Fuentes Sans-serif del sistema",
-        "serif-system-fonts": "Fuentes Serif del sistema",
-        "monospace-system-fonts": "Fuentes Monoespaciadas del sistema",
-        "handwriting-system-fonts": "Fuentes a mano alzada del sistema",
-        "serif": "Serif",
-        "sans-serif": "Sans Serif",
-        "monospace": "Monoespaciada",
-        "system-default": "Predeterminada del sistema"
-    },
-    "max_content_width": {
-        "title": "Ancho del contenido",
-        "default_description": "Trilium limita de forma predeterminada el ancho máximo del contenido para mejorar la legibilidad de ventanas maximizadas en pantallas anchas.",
-        "max_width_label": "Ancho máximo del contenido en píxeles",
-        "max_width_unit": "píxeles",
-        "apply_changes_description": "Para aplicar cambios en el ancho del contenido, haga clic en",
-        "reload_button": "recargar la interfaz",
-        "reload_description": "cambios desde las opciones de apariencia"
-    },
-    "native_title_bar": {
-        "title": "Barra de título nativa (requiere reiniciar la aplicación)",
-        "enabled": "activado",
-        "disabled": "desactivado"
-    },
-    "ribbon": {
-        "widgets": "Widgets de cinta",
-        "promoted_attributes_message": "La pestaña de la cinta Atributos promovidos se abrirá automáticamente si los atributos promovidos están presentes en la nota",
-        "edited_notes_message": "La pestaña de la cinta Notas editadas se abrirá automáticamente en las notas del día"
-    },
-    "theme": {
-        "title": "Tema",
-        "theme_label": "Tema",
-        "override_theme_fonts_label": "Sobreescribir fuentes de tema",
-        "auto_theme": "Automático",
-        "light_theme": "Claro",
-        "dark_theme": "Oscuro",
-        "triliumnext": "TriliumNext Beta (Sigue el esquema de color del sistema)",
-        "triliumnext-light": "TriliumNext Beta (Claro)",
-        "triliumnext-dark": "TriliumNext Beta (Oscuro)",
-        "layout": "Disposición",
-        "layout-vertical-title": "Vertical",
-        "layout-horizontal-title": "Horizontal",
-        "layout-vertical-description": "la barra del lanzador está en la izquierda (por defecto)",
-        "layout-horizontal-description": "la barra de lanzamiento está debajo de la barra de pestañas, la barra de pestañas ahora tiene ancho completo."
-    },
-    "ai_llm": {
-        "not_started": "No iniciado",
-        "title": "IA y ajustes de embeddings",
-        "processed_notes": "Notas procesadas",
-        "total_notes": "Notas totales",
-        "progress": "Progreso",
-        "queued_notes": "Notas en fila",
-        "failed_notes": "Notas fallidas",
-        "last_processed": "Última procesada",
-        "refresh_stats": "Recargar estadísticas",
-        "enable_ai_features": "Habilitar características IA/LLM",
-        "enable_ai_description": "Habilitar características de IA como resumen de notas, generación de contenido y otras capacidades LLM",
-        "openai_tab": "OpenAI",
-        "anthropic_tab": "Anthropic",
-        "voyage_tab": "Voyage AI",
-        "ollama_tab": "Ollama",
-        "enable_ai": "Habilitar características IA/LLM",
-        "enable_ai_desc": "Habilitar características de IA como resumen de notas, generación de contenido y otras capacidades LLM",
-        "provider_configuration": "Configuración de proveedor de IA",
-        "provider_precedence": "Precedencia de proveedor",
-        "provider_precedence_description": "Lista de proveedores en orden de precedencia separada por comas (p.e., 'openai,anthropic,ollama')",
-        "temperature": "Temperatura",
-        "temperature_description": "Controla la aleatoriedad de las respuestas (0 = determinista, 2 = aleatoriedad máxima)",
-        "system_prompt": "Mensaje de sistema",
-        "system_prompt_description": "Mensaje de sistema predeterminado utilizado para todas las interacciones de IA",
-        "openai_configuration": "Configuración de OpenAI",
-        "openai_settings": "Ajustes de OpenAI",
-        "api_key": "Clave API",
-        "url": "URL base",
-        "model": "Modelo",
-        "openai_api_key_description": "Tu clave API de OpenAI para acceder a sus servicios de IA",
-        "anthropic_api_key_description": "Tu clave API de Anthropic para acceder a los modelos Claude",
-        "default_model": "Modelo por defecto",
-        "openai_model_description": "Ejemplos: gpt-4o, gpt-4-turbo, gpt-3.5-turbo",
-        "base_url": "URL base",
-        "openai_url_description": "Por defecto: https://api.openai.com/v1",
-        "anthropic_settings": "Ajustes de Anthropic",
-        "anthropic_url_description": "URL base para la API de Anthropic (por defecto: https://api.anthropic.com)",
-        "anthropic_model_description": "Modelos Claude de Anthropic para el completado de chat",
-        "voyage_settings": "Ajustes de Voyage AI",
-        "ollama_settings": "Ajustes de Ollama",
-        "ollama_url_description": "URL para la API de Ollama (por defecto: http://localhost:11434)",
-        "ollama_model_description": "Modelo de Ollama a usar para el completado de chat",
-        "anthropic_configuration": "Configuración de Anthropic",
-        "voyage_configuration": "Configuración de Voyage AI",
-        "voyage_url_description": "Por defecto:  https://api.voyageai.com/v1",
-        "ollama_configuration": "Configuración de Ollama",
-        "enable_ollama": "Habilitar Ollama",
-        "enable_ollama_description": "Habilitar Ollama para uso de modelo de IA local",
-        "ollama_url": "URL de Ollama",
-        "ollama_model": "Modelo de Ollama",
-        "refresh_models": "Refrescar modelos",
-        "refreshing_models": "Refrescando...",
-        "enable_automatic_indexing": "Habilitar indexado automático",
-        "rebuild_index": "Recrear índice",
-        "rebuild_index_error": "Error al comenzar la reconstrucción del índice. Consulte los registros para más detalles.",
-        "note_title": "Título de nota",
-        "error": "Error",
-        "last_attempt": "Último intento",
-        "actions": "Acciones",
-        "retry": "Reintentar",
-        "partial": "{{ percentage }}% completado",
-        "retry_queued": "Nota en la cola para reintento",
-        "retry_failed": "Hubo un fallo al poner en la cola a la nota para reintento",
-        "max_notes_per_llm_query": "Máximo de notas por consulta",
-        "max_notes_per_llm_query_description": "Número máximo de notas similares a incluir en el contexto IA",
-        "active_providers": "Proveedores activos",
-        "disabled_providers": "Proveedores deshabilitados",
-        "remove_provider": "Eliminar proveedor de la búsqueda",
-        "restore_provider": "Restaurar proveedor a la búsqueda",
-        "similarity_threshold": "Bias de similaridad",
-        "similarity_threshold_description": "Puntuación de similaridad mínima (0-1) para incluir notas en el contexto para consultas LLM",
-        "reprocess_index": "Reconstruir el índice de búsqueda",
-        "reprocessing_index": "Reconstruyendo...",
-        "reprocess_index_started": "La optimización de índice de búsqueda comenzó en segundo plano",
-        "reprocess_index_error": "Error al reconstruir el índice de búsqueda",
-        "index_rebuild_progress": "Progreso de reconstrucción de índice",
-        "index_rebuilding": "Optimizando índice ({{percentage}}%)",
-        "index_rebuild_complete": "Optimización de índice completa",
-        "index_rebuild_status_error": "Error al comprobar el estado de reconstrucción del índice",
-        "never": "Nunca",
-        "processing": "Procesando ({{percentage}}%)",
-        "incomplete": "Incompleto ({{percentage}}%)",
-        "complete": "Completo (100%)",
-        "refreshing": "Refrescando...",
-        "auto_refresh_notice": "Refrescar automáticamente cada {{seconds}} segundos",
-        "note_queued_for_retry": "Nota en la cola para reintento",
-        "failed_to_retry_note": "Hubo un fallo al reintentar nota",
-        "all_notes_queued_for_retry": "Todas las notas con fallo agregadas a la cola para reintento",
-        "failed_to_retry_all": "Hubo un fallo al reintentar notas",
-        "ai_settings": "Ajustes de IA",
-        "api_key_tooltip": "Clave API para acceder al servicio",
-        "empty_key_warning": {
-            "anthropic": "La clave API de Anthropic está vacía. Por favor, ingrese una clave API válida.",
-            "openai": "La clave API de OpenAI está vacía. Por favor, ingrese una clave API válida.",
-            "voyage": "La clave API de Voyage está vacía. Por favor, ingrese una clave API válida.",
-            "ollama": "La clave API de Ollama está vacía. Por favor, ingrese una clave API válida."
-        },
-        "agent": {
-            "processing": "Procesando...",
-            "thinking": "Pensando...",
-            "loading": "Cargando...",
-            "generating": "Generando..."
-        },
-        "name": "IA",
-        "openai": "OpenAI",
-        "use_enhanced_context": "Utilizar contexto mejorado",
-        "enhanced_context_description": "Provee a la IA con más contexto de la nota y sus notas relacionadas para obtener mejores respuestas",
-        "show_thinking": "Mostrar pensamiento",
-        "show_thinking_description": "Mostrar la cadena del proceso de pensamiento de la IA",
-        "enter_message": "Ingrese su mensaje...",
-        "error_contacting_provider": "Error al contactar con su proveedor de IA. Por favor compruebe sus ajustes y conexión a internet.",
-        "error_generating_response": "Error al generar respuesta de IA",
-        "index_all_notes": "Indexar todas las notas",
-        "index_status": "Estado de índice",
-        "indexed_notes": "Notas indexadas",
-        "indexing_stopped": "Indexado detenido",
-        "indexing_in_progress": "Indexado en progreso...",
-        "last_indexed": "Último indexado",
-        "n_notes_queued": "{{ count }} nota agregada a la cola para indexado",
-        "n_notes_queued_plural": "{{ count }} notas agregadas a la cola para indexado",
-        "note_chat": "Chat de nota",
-        "notes_indexed": "{{ count }} nota indexada",
-        "notes_indexed_plural": "{{ count }} notas indexadas",
-        "sources": "Fuentes",
-        "start_indexing": "Comenzar indexado",
-        "use_advanced_context": "Usar contexto avanzado",
-        "ollama_no_url": "Ollama no está configurado. Por favor ingrese una URL válida.",
-        "chat": {
-            "root_note_title": "Chats de IA",
-            "root_note_content": "Esta nota contiene tus conversaciones de chat de IA guardadas.",
-            "new_chat_title": "Nuevo chat",
-            "create_new_ai_chat": "Crear nuevo chat de IA"
-        },
-        "create_new_ai_chat": "Crear nuevo chat de IA",
-        "configuration_warnings": "Hay algunos problemas con su configuración de IA. Por favor compruebe sus ajustes.",
-        "experimental_warning": "La característica de LLM aún es experimental - ha sido advertido.",
-        "selected_provider": "Proveedor seleccionado",
-        "selected_provider_description": "Elija el proveedor de IA para el chat y características de completado",
-        "select_model": "Seleccionar modelo...",
-        "select_provider": "Seleccionar proveedor..."
-    },
-    "zoom_factor": {
-        "title": "Factor de zoom (solo versión de escritorio)",
-        "description": "El zoom también se puede controlar con los atajos CTRL+- y CTRL+=."
-    },
-    "code_auto_read_only_size": {
-        "title": "Tamaño automático de solo lectura",
-        "description": "El tamaño de nota de solo lectura automático es el tamaño después del cual las notas se mostrarán en modo de solo lectura (por razones de rendimiento).",
-        "label": "Tamaño automático de solo lectura (notas de código)",
-        "unit": "caracteres"
-    },
-    "code-editor-options": {
-        "title": "Editor"
-    },
-    "code_mime_types": {
-        "title": "Tipos MIME disponibles en el menú desplegable"
-    },
-    "vim_key_bindings": {
-        "use_vim_keybindings_in_code_notes": "Atajos de teclas de Vim",
-        "enable_vim_keybindings": "Habilitar los atajos de teclas de Vim en la notas de código (no es modo ex)"
-    },
-    "wrap_lines": {
-        "wrap_lines_in_code_notes": "Ajustar líneas en notas de código",
-        "enable_line_wrap": "Habilitar ajuste de línea (es posible que el cambio requiera una recarga de interfaz para que surta efecto)"
-    },
-    "images": {
-        "images_section_title": "Imágenes",
-        "download_images_automatically": "Descargar imágenes automáticamente para usarlas sin conexión.",
-        "download_images_description": "El HTML pegado puede contener referencias a imágenes en línea; Trilium encontrará esas referencias y descargará las imágenes para que estén disponibles sin conexión.",
-        "enable_image_compression": "Habilitar la compresión de imágenes",
-        "max_image_dimensions": "Ancho/alto máximo de una imagen en píxeles (la imagen cambiará de tamaño si excede esta configuración).",
-        "max_image_dimensions_unit": "píxeles",
-        "jpeg_quality_description": "Calidad JPEG (10 - peor calidad, 100 - mejor calidad, se recomienda 50 - 85)"
-    },
-    "attachment_erasure_timeout": {
-        "attachment_erasure_timeout": "Tiempo de espera para borrar archivos adjuntos",
-        "attachment_auto_deletion_description": "Los archivos adjuntos se eliminan (y borran) automáticamente si ya no se hace referencia a ellos en su nota después de un tiempo de espera definido.",
-        "erase_attachments_after": "Borrar archivos adjuntos después de:",
-        "manual_erasing_description": "También puede activar el borrado manualmente (sin considerar el tiempo de espera definido anteriormente):",
-        "erase_unused_attachments_now": "Borrar ahora los archivos adjuntos no utilizados en la nota",
-        "unused_attachments_erased": "Los archivos adjuntos no utilizados se han eliminado."
-    },
-    "network_connections": {
-        "network_connections_title": "Conexiones de red",
-        "check_for_updates": "Buscar actualizaciones automáticamente"
-    },
-    "note_erasure_timeout": {
-        "note_erasure_timeout_title": "Tiempo de espera de borrado de notas",
-        "note_erasure_description": "Las notas eliminadas (y los atributos, las revisiones ...) en principio solo están marcadas como eliminadas y es posible recuperarlas del diálogo de Notas recientes. Después de un período de tiempo, las notas eliminadas son \" borradas\", lo que significa que su contenido ya no es recuperable. Esta configuración le permite configurar la longitud del período entre eliminar y borrar la nota.",
-        "erase_notes_after": "Borrar notas después de:",
-        "manual_erasing_description": "También puede activar el borrado manualmente (sin considerar el tiempo de espera definido anteriormente):",
-        "erase_deleted_notes_now": "Borrar notas eliminadas ahora",
-        "deleted_notes_erased": "Las notas eliminadas han sido borradas."
-    },
-    "revisions_snapshot_interval": {
-        "note_revisions_snapshot_interval_title": "Intervalo de instantáneas de revisiones de notas",
-        "note_revisions_snapshot_description": "El intervalo de tiempo de la instantánea de revisión de nota es el tiempo después de lo cual se creará una nueva revisión para la nota. Ver <a href=\"https://triliumnext.github.io/docs/wiki/note-revisions.html\" class=\"external\"> wiki </a> para obtener más información.",
-        "snapshot_time_interval_label": "Intervalo de tiempo de la instantánea de revisión de notas:"
-    },
-    "revisions_snapshot_limit": {
-        "note_revisions_snapshot_limit_title": "Límite de respaldos de revisiones de nota",
-        "note_revisions_snapshot_limit_description": "El límite de número de respaldos de revisiones de notas se refiere al número máximo de revisiones que pueden guardarse para cada nota. Donde -1 significa sin límite, 0 significa borrar todas las revisiones. Puede establecer el máximo de revisiones para una sola nota a través de la etiqueta #versioningLimit.",
-        "snapshot_number_limit_label": "Número límite de respaldos de revisiones de nota:",
-        "snapshot_number_limit_unit": "respaldos",
-        "erase_excess_revision_snapshots": "Eliminar el exceso de respaldos de revisiones ahora",
-        "erase_excess_revision_snapshots_prompt": "El exceso de respaldos de revisiones han sido eliminadas."
-    },
-    "search_engine": {
-        "title": "Motor de búsqueda",
-        "custom_search_engine_info": "El motor de búsqueda personalizado requiere que se establezcan un nombre y una URL. Si alguno de estos no está configurado, DuckDuckGo se utilizará como motor de búsqueda predeterminado.",
-        "predefined_templates_label": "Plantillas de motor de búsqueda predefinidas",
-        "bing": "Bing",
-        "baidu": "Baidu",
-        "duckduckgo": "DuckDuckGo",
-        "google": "Google",
-        "custom_name_label": "Nombre del motor de búsqueda personalizado",
-        "custom_name_placeholder": "Personalizar el nombre del motor de búsqueda",
-        "custom_url_label": "La URL del motor de búsqueda personalizado debe incluir {keyword} como marcador de posición para el término de búsqueda.",
-        "custom_url_placeholder": "Personalizar la URL del motor de búsqueda",
-        "save_button": "Guardar"
-    },
-    "tray": {
-        "title": "Bandeja de sistema",
-        "enable_tray": "Habilitar bandeja (es necesario reiniciar Trilium para que este cambio surta efecto)"
-    },
-    "heading_style": {
-        "title": "Estilo de título",
-        "plain": "Plano",
-        "underline": "Subrayar",
-        "markdown": "Estilo Markdown"
-    },
-    "highlights_list": {
-        "title": "Lista de aspectos destacados",
-        "description": "Puede personalizar la lista de aspectos destacados que se muestra en el panel derecho:",
-        "bold": "Texto en negrita",
-        "italic": "Texto en cursiva",
-        "underline": "Texto subrayado",
-        "color": "Texto con color",
-        "bg_color": "Texto con color de fondo",
-        "visibility_title": "Visibilidad de la lista de aspectos destacados",
-        "visibility_description": "Puede ocultar el widget de aspectos destacados por nota agregando una etiqueta #hideHighlightWidget.",
-        "shortcut_info": "Puede configurar un método abreviado de teclado para alternar rápidamente el panel derecho (incluidos los aspectos destacados) en Opciones -> Atajos (nombre 'toggleRightPane')."
-    },
-    "table_of_contents": {
-        "title": "Tabla de contenido",
-        "description": "La tabla de contenido aparecerá en las notas de texto cuando la nota tenga más de un número definido de títulos. Puede personalizar este número:",
-        "unit": "títulos",
-        "disable_info": "También puede utilizar esta opción para desactivar la TDC (TOC) de forma efectiva estableciendo un número muy alto.",
-        "shortcut_info": "Puede configurar un atajo de teclado para alternar rápidamente el panel derecho (incluido el TDC) en Opciones -> Atajos (nombre 'toggleRightPane')."
-    },
-    "text_auto_read_only_size": {
-        "title": "Tamaño para modo de solo lectura automático",
-        "description": "El tamaño de nota de solo lectura automático es el tamaño después del cual las notas se mostrarán en modo de solo lectura (por razones de rendimiento).",
-        "label": "Tamaño para modo de solo lectura automático (notas de texto)",
-        "unit": "caracteres"
-    },
-    "custom_date_time_format": {
-        "title": "Formato de fecha/hora personalizada",
-        "description": "Personalizar el formado de fecha y la hora insertada vía <kbd></kbd> o la barra de herramientas. Véa la <a href=\"https://day.js.org/docs/en/display/format\" target=\"_blank\" rel=\"noopener noreferrer\">documentación de Day.js</a> para más tokens de formato disponibles.",
-        "format_string": "Cadena de formato:",
-        "formatted_time": "Fecha/hora personalizada:"
-    },
-    "i18n": {
-        "title": "Localización",
-        "language": "Idioma",
-        "first-day-of-the-week": "Primer día de la semana",
-        "sunday": "Domingo",
-        "monday": "Lunes",
-        "first-week-of-the-year": "Primer semana del año",
-        "first-week-contains-first-day": "Primer semana que contiene al primer día del año",
-        "first-week-contains-first-thursday": "Primer semana que contiene al primer jueves del año",
-        "first-week-has-minimum-days": "Primer semana que contiene un mínimo de días",
-        "min-days-in-first-week": "Días mínimos en la primer semana",
-        "first-week-info": "Primer semana que contiene al primer jueves del año está basado en el estándar<a href=\"https://en.wikipedia.org/wiki/ISO_week_date#First_week\">ISO 8601</a>.",
-        "first-week-warning": "Cambiar las opciones de primer semana puede causar duplicados con las Notas Semanales existentes y las Notas Semanales existentes no serán actualizadas respectivamente.",
-        "formatting-locale": "Fecha y formato de número"
-    },
-    "backup": {
-        "automatic_backup": "Copia de seguridad automática",
-        "automatic_backup_description": "Trilium puede realizar copias de seguridad de la base de datos automáticamente:",
-        "enable_daily_backup": "Habilitar copia de seguridad diaria",
-        "enable_weekly_backup": "Habilitar copia de seguridad semanal",
-        "enable_monthly_backup": "Habilitar copia de seguridad mensual",
-        "backup_recommendation": "Se recomienda mantener la copia de seguridad activada, pero esto puede ralentizar el inicio de la aplicación con bases de datos grandes y/o dispositivos de almacenamiento lentos.",
-        "backup_now": "Realizar copia de seguridad ahora",
-        "backup_database_now": "Realizar copia de seguridad de la base de datos ahora",
-        "existing_backups": "Copias de seguridad existentes",
-        "date-and-time": "Fecha y hora",
-        "path": "Ruta",
-        "database_backed_up_to": "Se ha realizado una copia de seguridad de la base de datos en {{backupFilePath}}",
-        "no_backup_yet": "no hay copia de seguridad todavía"
-    },
-    "etapi": {
-        "title": "ETAPI",
-        "description": "ETAPI es una REST API que se utiliza para acceder a la instancia de Trilium mediante programación, sin interfaz de usuario.",
-        "see_more": "Véa más detalles en el {{- link_to_wiki}} y el {{- link_to_openapi_spec}} o el {{- link_to_swagger_ui }}.",
-        "wiki": "wiki",
-        "openapi_spec": "Especificación ETAPI OpenAPI",
-        "swagger_ui": "ETAPI Swagger UI",
-        "create_token": "Crear nuevo token ETAPI",
-        "existing_tokens": "Tokens existentes",
-        "no_tokens_yet": "Aún no hay tokens. Dé clic en el botón de arriba para crear uno.",
-        "token_name": "Nombre del token",
-        "created": "Creado",
-        "actions": "Acciones",
-        "new_token_title": "Nuevo token ETAPI",
-        "new_token_message": "Por favor ingresa el nombre del nuevo token",
-        "default_token_name": "nuevo token",
-        "error_empty_name": "El nombre del token no puede estar vacío",
-        "token_created_title": "Token ETAPI creado",
-        "token_created_message": "Copiar el token creado en el portapapeles. Trilium almacena el token con hash y esta es la última vez que lo ve.",
-        "rename_token": "Renombrar este token",
-        "delete_token": "Eliminar/Desactivar este token",
-        "rename_token_title": "Renombrar token",
-        "rename_token_message": "Por favor ingresa el nombre del nuevo token",
-        "delete_token_confirmation": "¿Está seguro de que desea eliminar el token ETAPI \"{{name}}\"?"
-    },
-    "options_widget": {
-        "options_status": "Estado de las opciones",
-        "options_change_saved": "Se han guardado los cambios de las opciones."
-    },
-    "password": {
-        "heading": "Contraseña",
-        "alert_message": "Tenga cuidado de recordar su nueva contraseña. La contraseña se utiliza para iniciar sesión en la interfaz web y cifrar las notas protegidas. Si olvida su contraseña, todas sus notas protegidas se perderán para siempre.",
-        "reset_link": "Dé clic aquí para restablecerla.",
-        "old_password": "Contraseña anterior",
-        "new_password": "Nueva contraseña",
-        "new_password_confirmation": "Confirmación de nueva contraseña",
-        "change_password": "Cambiar contraseña",
-        "protected_session_timeout": "Tiempo de espera de sesión protegida",
-        "protected_session_timeout_description": "El tiempo de espera de la sesión protegida es el período de tiempo después del cual la sesión protegida se borra de la memoria del navegador. Esto se mide desde la última interacción con notas protegidas. Ver",
-        "wiki": "wiki",
-        "for_more_info": "para más información.",
-        "protected_session_timeout_label": "Tiempo de espera de sesión protegida:",
-        "reset_confirmation": "Al restablecer la contraseña, perderá para siempre el acceso a todas sus notas protegidas existentes. ¿Realmente quieres restablecer la contraseña?",
-        "reset_success_message": "La contraseña ha sido restablecida. Por favor establezca una nueva contraseña",
-        "change_password_heading": "Cambiar contraseña",
-        "set_password_heading": "Establecer contraseña",
-        "set_password": "Establecer contraseña",
-        "password_mismatch": "Las nuevas contraseñas no son las mismas.",
-        "password_changed_success": "La contraseña ha sido cambiada. Trilium se recargará después de presionar Aceptar."
-    },
-    "multi_factor_authentication": {
-        "title": "Autenticación Multi-Factor",
-        "description": "La autenticación multifactor (MFA) agrega una capa adicional de seguridad a su cuenta. En lugar de solo ingresar una contraseña para iniciar sesión, MFA requiere que proporcione una o más pruebas adicionales para verificar su identidad. De esta manera, incluso si alguien se apodera de su contraseña, aún no puede acceder a su cuenta sin la segunda pieza de información. Es como agregar una cerradura adicional a su puerta, lo que hace que sea mucho más difícil para cualquier otra persona entrar.<br><br>Por favor siga las instrucciones a continuación para habilitar MFA. Si no lo configura correctamente, el inicio de sesión volverá a solo contraseña.",
-        "mfa_enabled": "Habilitar la autenticación multifactor",
-        "mfa_method": "Método MFA",
-        "electron_disabled": "Actualmente la autenticación multifactor no está soportada en la compilación de escritorio.",
-        "totp_title": "Contraseña de un solo uso basada en el tiempo (TOTP)",
-        "totp_description": "TOTP (contraseña de un solo uso basada en el tiempo) es una característica de seguridad que genera un código temporal único que cambia cada 30 segundos. Utiliza este código, junto con su contraseña para iniciar sesión en su cuenta, lo que hace que sea mucho más difícil para cualquier otra persona acceder a ella.",
-        "totp_secret_title": "Generar secreto TOTP",
-        "totp_secret_generate": "Generar secreto TOTP",
-        "totp_secret_regenerate": "Regenerar secreto TOTP",
-        "no_totp_secret_warning": "Para habilitar TOTP, primero debe de generar un secreto TOTP.",
-        "totp_secret_description_warning": "Después de generar un nuevo secreto TOTP, le será requerido que inicie sesión otra vez con el nuevo secreto TOTP.",
-        "totp_secret_generated": "Secreto TOTP generado",
-        "totp_secret_warning": "Por favor guarde el secreto generado en una ubicación segura. No será mostrado de nuevo.",
-        "totp_secret_regenerate_confirm": "¿Está seguro que desea regenerar el secreto TOTP? Esto va a invalidar el secreto TOTP previo y todos los códigos de recuperación existentes.",
-        "recovery_keys_title": "Claves de recuperación para un solo inicio de sesión",
-        "recovery_keys_description": "Las claves de recuperación para un solo inicio de sesión son usadas para iniciar sesión incluso cuando no puede acceder a los códigos de su autentificador.",
-        "recovery_keys_description_warning": "Las claves de recuperación no son mostrada de nuevo después de dejar esta página, manténgalas en un lugar seguro.<br>Después de que una clave de recuperación es utilizada ya no puede utilizarse de nuevo.",
-        "recovery_keys_error": "Error al generar códigos de recuperación",
-        "recovery_keys_no_key_set": "No hay códigos de recuperación establecidos",
-        "recovery_keys_generate": "Generar códigos de recuperación",
-        "recovery_keys_regenerate": "Regenerar códigos de recuperación",
-        "recovery_keys_used": "Usado: {{date}}",
-        "recovery_keys_unused": "El código de recuperación {{index}} está sin usar",
-        "oauth_title": "OAuth/OpenID",
-        "oauth_description": "OpenID es una forma estandarizada de permitirle iniciar sesión en sitios web utilizando una cuenta de otro servicio, como Google, para verificar su identidad. Siga estas <a href = \"https://developers.google.com/identity/openid-connect/openid-connect\">instrucciones</a> para configurar un servicio OpenID a través de Google.",
-        "oauth_description_warning": "Para habilitar OAuth/OpenID, necesita establecer la URL base de OAuth/OpenID, ID de cliente y secreto de cliente en el archivo config.ini y reiniciar la aplicación. Si desea establecerlas desde variables de ambiente, por favor establezca TRILIUM_OAUTH_BASE_URL, TRILIUM_OAUTH_CLIENT_ID y TRILIUM_OAUTH_CLIENT_SECRET.",
-        "oauth_missing_vars": "Ajustes faltantes: {{variables}}",
-        "oauth_user_account": "Cuenta de usuario: ",
-        "oauth_user_email": "Correo electrónico de usuario: ",
-        "oauth_user_not_logged_in": "¡No ha iniciado sesión!"
-    },
-    "shortcuts": {
-        "keyboard_shortcuts": "Atajos de teclado",
-        "multiple_shortcuts": "Varios atajos para la misma acción se pueden separar mediante comas.",
-        "electron_documentation": "Véa la <a href=\"https://www.electronjs.org/docs/latest/api/accelerator\">documentación de Electron </a> para los modificadores y códigos de tecla disponibles.",
-        "type_text_to_filter": "Escriba texto para filtrar los accesos directos...",
-        "action_name": "Nombre de la acción",
-        "shortcuts": "Atajos",
-        "default_shortcuts": "Atajos predeterminados",
-        "description": "Descripción",
-        "reload_app": "Vuelva a cargar la aplicación para aplicar los cambios",
-        "set_all_to_default": "Establecer todos los accesos directos al valor predeterminado",
-        "confirm_reset": "¿Realmente desea restablecer todos los atajos de teclado a sus valores predeterminados?"
-    },
-    "spellcheck": {
-        "title": "Revisión ortográfica",
-        "description": "Estas opciones se aplican sólo para compilaciones de escritorio; los navegadores utilizarán su corrector ortográfico nativo.",
-        "enable": "Habilitar corrector ortográfico",
-        "language_code_label": "Código(s) de idioma",
-        "language_code_placeholder": "por ejemplo \"en-US\", \"de-AT\"",
-        "multiple_languages_info": "Múltiples idiomas se pueden separar por coma, por ejemplo \"en-US, de-DE, cs\". ",
-        "available_language_codes_label": "Códigos de idioma disponibles:",
-        "restart-required": "Los cambios en las opciones de corrección ortográfica entrarán en vigor después del reinicio de la aplicación."
-    },
-    "sync_2": {
-        "config_title": "Configuración de sincronización",
-        "server_address": "Dirección de la instancia del servidor",
-        "timeout": "Tiempo de espera de sincronización (milisegundos)",
-        "timeout_unit": "milisegundos",
-        "proxy_label": "Sincronizar servidor proxy (opcional)",
-        "note": "Nota",
-        "note_description": "Si deja la configuración del proxy en blanco, se utilizará el proxy del sistema (se aplica únicamente a la compilación de escritorio/electron).",
-        "special_value_description": "Otro valor especial es <code>noproxy</code> que obliga a ignorar incluso al proxy del sistema y respeta <code>NODE_TLS_REJECT_UNAUTHORIZED</code>.",
-        "save": "Guardar",
-        "help": "Ayuda",
-        "test_title": "Prueba de sincronización",
-        "test_description": "Esto probará la conexión y el protocolo de enlace con el servidor de sincronización. Si el servidor de sincronización no está inicializado, esto lo configurará para sincronizarse con el documento local.",
-        "test_button": "Prueba de sincronización",
-        "handshake_failed": "Error en el protocolo de enlace del servidor de sincronización, error: {{message}}"
-    },
-    "api_log": {
-        "close": "Cerrar"
-    },
-    "attachment_detail_2": {
-        "will_be_deleted_in": "Este archivo adjunto se eliminará automáticamente en {{time}}",
-        "will_be_deleted_soon": "Este archivo adjunto se eliminará automáticamente pronto",
-        "deletion_reason": ", porque el archivo adjunto no está vinculado en el contenido de la nota. Para evitar la eliminación, vuelva a agregar el enlace del archivo adjunto al contenido o convierta el archivo adjunto en una nota.",
-        "role_and_size": "Rol: {{role}}, Tamaño: {{size}}",
-        "link_copied": "Enlace del archivo adjunto copiado al portapapeles.",
-        "unrecognized_role": "Rol de archivo adjunto no reconocido '{{role}}'."
-    },
-    "bookmark_switch": {
-        "bookmark": "Marcador",
-        "bookmark_this_note": "Añadir esta nota a marcadores en el panel lateral izquierdo",
-        "remove_bookmark": "Eliminar marcador"
-    },
-    "editability_select": {
-        "auto": "Automático",
-        "read_only": "Sólo lectura",
-        "always_editable": "Siempre editable",
-        "note_is_editable": "La nota es editable si no es muy grande.",
-        "note_is_read_only": "La nota es de solo lectura, pero se puede editar con un clic en un botón.",
-        "note_is_always_editable": "La nota siempre es editable, independientemente de su tamaño."
-    },
-    "note-map": {
-        "button-link-map": "Mapa de Enlaces",
-        "button-tree-map": "Mapa de Árbol"
-    },
-    "tree-context-menu": {
-        "open-in-a-new-tab": "Abrir en nueva pestaña <kbd>Ctrl+Click</kbd>",
-        "open-in-a-new-split": "Abrir en nueva división",
-        "insert-note-after": "Insertar nota después de",
-        "insert-child-note": "Insertar subnota",
-        "delete": "Eliminar",
-        "search-in-subtree": "Buscar en subárbol",
-        "hoist-note": "Anclar nota",
-        "unhoist-note": "Desanclar nota",
-        "edit-branch-prefix": "Editar prefijo de rama",
-        "advanced": "Avanzado",
-        "expand-subtree": "Expandir subárbol",
-        "collapse-subtree": "Colapsar subárbol",
-        "sort-by": "Ordenar por...",
-        "recent-changes-in-subtree": "Cambios recientes en subárbol",
-        "convert-to-attachment": "Convertir en adjunto",
-        "copy-note-path-to-clipboard": "Copiar ruta de nota al portapapeles",
-        "protect-subtree": "Proteger subárbol",
-        "unprotect-subtree": "Desproteger subárbol",
-        "copy-clone": "Copiar / clonar",
-        "clone-to": "Clonar en...",
-        "cut": "Cortar",
-        "move-to": "Mover a...",
-        "paste-into": "Pegar en",
-        "paste-after": "Pegar después de",
-        "duplicate": "Duplicar",
-        "export": "Exportar",
-        "import-into-note": "Importar a nota",
-        "apply-bulk-actions": "Aplicar acciones en lote",
-        "converted-to-attachments": "{{count}} notas han sido convertidas en archivos adjuntos.",
-        "convert-to-attachment-confirm": "¿Está seguro que desea convertir las notas seleccionadas en archivos adjuntos de sus notas padres?",
-        "open-in-popup": "Edición rápida"
-    },
-    "shared_info": {
-        "shared_publicly": "Esta nota está compartida públicamente en",
-        "shared_locally": "Esta nota está compartida localmente en",
-        "help_link": "Para obtener ayuda visite <a href=\"https://triliumnext.github.io/Docs/Wiki/sharing.html\">wiki</a>."
-    },
-    "note_types": {
-        "text": "Texto",
-        "code": "Código",
-        "saved-search": "Búsqueda Guardada",
-        "relation-map": "Mapa de Relaciones",
-        "note-map": "Mapa de Notas",
-        "render-note": "Nota de Renderizado",
-        "mermaid-diagram": "Diagrama Mermaid",
-        "canvas": "Lienzo",
-        "web-view": "Vista Web",
-        "mind-map": "Mapa Mental",
-        "file": "Archivo",
-        "image": "Imagen",
-        "launcher": "Lanzador",
-        "doc": "Doc",
-        "widget": "Widget",
-        "confirm-change": "No es recomendado cambiar el tipo de nota cuando el contenido de la nota no está vacío. ¿Desea continuar de cualquier manera?",
-        "geo-map": "Mapa Geo",
-        "beta-feature": "Beta",
-        "ai-chat": "Chat de IA",
-        "task-list": "Lista de tareas",
-        "book": "Colección",
-        "new-feature": "Nuevo",
-        "collections": "Colecciones"
-    },
-    "protect_note": {
-        "toggle-on": "Proteger la nota",
-        "toggle-off": "Desproteger la nota",
-        "toggle-on-hint": "La nota no está protegida, dé clic para protegerla",
-        "toggle-off-hint": "La nota está protegida, dé clic para desprotegerla"
-    },
-    "shared_switch": {
-        "shared": "Compartida",
-        "toggle-on-title": "Compartir la nota",
-        "toggle-off-title": "Descompartir la nota",
-        "shared-branch": "Esta nota sólo existe como una nota compartida, si la deja de compartir será eliminada. ¿Quiere continuar y eliminar esta nota?",
-        "inherited": "No puede dejar de compartir la nota aquí porque es compartida a través de la herencia de un ancestro."
-    },
-    "template_switch": {
-        "template": "Plantilla",
-        "toggle-on-hint": "Hacer de la nota una plantilla",
-        "toggle-off-hint": "Eliminar la nota como una plantilla"
-    },
-    "open-help-page": "Abrir página de ayuda",
-    "find": {
-        "case_sensitive": "Distingue entre mayúsculas y minúsculas",
-        "match_words": "Coincidir palabras",
-        "find_placeholder": "Encontrar en texto...",
-        "replace_placeholder": "Reemplazar con...",
-        "replace": "Reemplazar",
-        "replace_all": "Reemplazar todo"
-    },
-    "highlights_list_2": {
-        "title": "Lista de destacados",
-        "options": "Opciones"
-    },
-    "quick-search": {
-        "placeholder": "Búsqueda rápida",
-        "searching": "Buscando...",
-        "no-results": "No se encontraron resultados",
-        "more-results": "... y {{number}} resultados más.",
-        "show-in-full-search": "Mostrar en búsqueda completa"
-    },
-    "note_tree": {
-        "collapse-title": "Colapsar árbol de nota",
-        "scroll-active-title": "Desplazarse a nota activa",
-        "tree-settings-title": "Ajustes de árbol",
-        "hide-archived-notes": "Ocultar notas archivadas",
-        "automatically-collapse-notes": "Colapsar notas automaticamente",
-        "automatically-collapse-notes-title": "Las notas serán colapsadas después de un periodo de inactividad para despejar el árbol.",
-        "save-changes": "Guardar y aplicar cambios",
-        "auto-collapsing-notes-after-inactivity": "Colapsando notas automáticamente después de inactividad...",
-        "saved-search-note-refreshed": "La nota de búsqueda guardada fue recargada.",
-        "hoist-this-note-workspace": "Anclar esta nota (espacio de trabajo)",
-        "refresh-saved-search-results": "Refrescar resultados de búsqueda guardados",
-        "create-child-note": "Crear subnota",
-        "unhoist": "Desanclar"
-    },
-    "title_bar_buttons": {
-        "window-on-top": "Mantener esta ventana en la parte superior"
-    },
-    "note_detail": {
-        "could_not_find_typewidget": "No se pudo encontrar typeWidget para el tipo '{{type}}'"
-    },
-    "note_title": {
-        "placeholder": "escriba el título de la nota aquí..."
-    },
-    "search_result": {
-        "no_notes_found": "No se han encontrado notas para los parámetros de búsqueda dados.",
-        "search_not_executed": "La búsqueda aún no se ha ejecutado. Dé clic en el botón «Buscar» para ver los resultados."
-    },
-    "spacer": {
-        "configure_launchbar": "Configurar barra de lanzamiento"
-    },
-    "sql_result": {
-        "no_rows": "No se han devuelto filas para esta consulta"
-    },
-    "sql_table_schemas": {
-        "tables": "Tablas"
-    },
-    "tab_row": {
-        "close_tab": "Cerrar pestaña",
-        "add_new_tab": "Agregar nueva pestaña",
-        "close": "Cerrar",
-        "close_other_tabs": "Cerrar otras pestañas",
-        "close_right_tabs": "Cerrar pestañas a la derecha",
-        "close_all_tabs": "Cerrar todas las pestañas",
-        "reopen_last_tab": "Reabrir última pestaña cerrada",
-        "move_tab_to_new_window": "Mover esta pestaña a una nueva ventana",
-        "copy_tab_to_new_window": "Copiar esta pestaña a una ventana nueva",
-        "new_tab": "Nueva pestaña"
-    },
-    "toc": {
-        "table_of_contents": "Tabla de contenido",
-        "options": "Opciones"
-    },
-    "watched_file_update_status": {
-        "file_last_modified": "Archivo <code class=\"file-path\"></code> ha sido modificado por última vez en<span class=\"file-last-modified\"></span>.",
-        "upload_modified_file": "Subir archivo modificado",
-        "ignore_this_change": "Ignorar este cambio"
-    },
-    "app_context": {
-        "please_wait_for_save": "Por favor espere algunos segundos a que se termine de guardar, después intente de nuevo."
-    },
-    "note_create": {
-        "duplicated": "La nota \"{{title}}\" ha sido duplicada."
-    },
-    "image": {
-        "copied-to-clipboard": "Una referencia a la imagen ha sido copiada al portapapeles. Esta puede ser pegada en cualquier nota de texto.",
-        "cannot-copy": "No se pudo copiar la referencia de imagen al portapapeles."
-    },
-    "clipboard": {
-        "cut": "La(s) notas(s) han sido cortadas al portapapeles.",
-        "copied": "La(s) notas(s) han sido copiadas al portapapeles.",
-        "copy_failed": "No se puede copiar al portapapeles debido a problemas de permisos.",
-        "copy_success": "Copiado al portapapeles."
-    },
-    "entrypoints": {
-        "note-revision-created": "Una revisión de nota ha sido creada.",
-        "note-executed": "Nota ejecutada.",
-        "sql-error": "Ocurrió un error al ejecutar la consulta SQL: {{message}}"
-    },
-    "branches": {
-        "cannot-move-notes-here": "No se pueden mover notas aquí.",
-        "delete-status": "Estado de eliminación",
-        "delete-notes-in-progress": "Eliminación de notas en progreso: {{count}}",
-        "delete-finished-successfully": "La eliminación finalizó exitosamente.",
-        "undeleting-notes-in-progress": "Recuperación de notas en progreso: {{count}}",
-        "undeleting-notes-finished-successfully": "La recuperación de notas finalizó exitosamente."
-    },
-    "frontend_script_api": {
-        "async_warning": "Está pasando una función asíncrona a `api.runOnBackend ()` que probablemente no funcionará como pretendía.",
-        "sync_warning": "Estás pasando una función sincrónica a `api.runasynconbackendwithmanualTransactionHandling ()`, \\ n while debería usar `api.runonbackend ()` en su lugar."
-    },
-    "ws": {
-        "sync-check-failed": "¡La comprobación de sincronización falló!",
-        "consistency-checks-failed": "¡Las comprobaciones de consistencia fallaron! Vea los registros para más detalles.",
-        "encountered-error": "Error encontrado \"{{message}}\", compruebe la consola."
-    },
-    "hoisted_note": {
-        "confirm_unhoisting": "La nota requerida '{{requestedNote}}' está fuera del subárbol de la nota anclada '{{hoistedNote}}' y debe desanclarla para acceder a la nota. ¿Desea proceder con el desanclaje?"
-    },
-    "launcher_context_menu": {
-        "reset_launcher_confirm": "¿Realmente desea restaurar \"{{title}}\"? Todos los datos / ajustes en esta nota (y sus subnotas) se van a perder y el lanzador regresará a su ubicación original.",
-        "add-note-launcher": "Agregar un lanzador de nota",
-        "add-script-launcher": "Agregar un lanzador de script",
-        "add-custom-widget": "Agregar un widget personalizado",
-        "add-spacer": "Agregar espaciador",
-        "delete": "Eliminar <kbd data-command=\"deleteNotes\"></kbd>",
-        "reset": "Restaurar",
-        "move-to-visible-launchers": "Mover a lanzadores visibles",
-        "move-to-available-launchers": "Mover a lanzadores disponibles",
-        "duplicate-launcher": "Duplicar lanzador <kbd data-command=\"duplicateSubtree\">"
-    },
-    "editable-text": {
-        "auto-detect-language": "Detectado automáticamente"
-    },
-    "highlighting": {
-        "title": "Bloques de código",
-        "description": "Controla el resaltado de sintaxis para bloques de código dentro de las notas de texto, las notas de código no serán afectadas.",
-        "color-scheme": "Esquema de color"
-    },
-    "code_block": {
-        "word_wrapping": "Ajuste de palabras",
-        "theme_none": "Sin resaltado de sintaxis",
-        "theme_group_light": "Temas claros",
-        "theme_group_dark": "Temas oscuros",
-        "copy_title": "Copiar al portapapeles"
-    },
-    "classic_editor_toolbar": {
-        "title": "Formato"
-    },
-    "editor": {
-        "title": "Editor"
-    },
-    "editing": {
-        "editor_type": {
-            "label": "Barra de herramientas de formato",
-            "floating": {
-                "title": "Flotante",
-                "description": "las herramientas de edición aparecen cerca del cursor;"
-            },
-            "fixed": {
-                "title": "Fijo",
-                "description": "las herramientas de edición aparecen en la pestaña de la cinta \"Formato\")."
-            },
-            "multiline-toolbar": "Mostrar la barra de herramientas en múltiples líneas si no cabe."
-        }
-    },
-    "electron_context_menu": {
-        "add-term-to-dictionary": "Agregar \"{{term}}\" al diccionario",
-        "cut": "Cortar",
-        "copy": "Copiar",
-        "copy-link": "Copiar enlace",
-        "paste": "Pegar",
-        "paste-as-plain-text": "Pegar como texto plano",
-        "search_online": "Buscar \"{{term}}\" con {{searchEngine}}"
-    },
-    "image_context_menu": {
-        "copy_reference_to_clipboard": "Copiar referencia al portapapeles",
-        "copy_image_to_clipboard": "Copiar imagen al portapapeles"
-    },
-    "link_context_menu": {
-        "open_note_in_new_tab": "Abrir nota en una pestaña nueva",
-        "open_note_in_new_split": "Abrir nota en una nueva división",
-        "open_note_in_new_window": "Abrir nota en una nueva ventana",
-        "open_note_in_popup": "Edición rápida"
-    },
-    "electron_integration": {
-        "desktop-application": "Aplicación de escritorio",
-        "native-title-bar": "Barra de título nativa",
-        "native-title-bar-description": "Para Windows y macOS, quitar la barra de título nativa hace que la aplicación se vea más compacta. En Linux, mantener la barra de título nativa hace que se integre mejor con el resto del sistema.",
-        "background-effects": "Habilitar efectos de fondo (sólo en Windows 11)",
-        "background-effects-description": "El efecto Mica agrega un fondo borroso y elegante a las ventanas de aplicaciones, creando profundidad y un aspecto moderno.",
-        "restart-app-button": "Reiniciar la aplicación para ver los cambios",
-        "zoom-factor": "Factor de zoom"
-    },
-    "note_autocomplete": {
-        "search-for": "Buscar por \"{{term}}\"",
-        "create-note": "Crear y enlazar subnota \"{{term}}\"",
-        "insert-external-link": "Insertar enlace externo a \"{{term}}\"",
-        "clear-text-field": "Limpiar campo de texto",
-        "show-recent-notes": "Mostrar notas recientes",
-        "full-text-search": "Búsqueda de texto completo"
-    },
-    "note_tooltip": {
-        "note-has-been-deleted": "La nota ha sido eliminada.",
-        "quick-edit": "Edición rápida"
-    },
-    "geo-map": {
-        "create-child-note-title": "Crear una nueva subnota y agregarla al mapa",
-        "create-child-note-instruction": "Dé clic en el mapa para crear una nueva nota en esa ubicación o presione Escape para cancelar.",
-        "unable-to-load-map": "No se puede cargar el mapa."
-    },
-    "geo-map-context": {
-        "open-location": "Abrir ubicación",
-        "remove-from-map": "Eliminar del mapa",
-        "add-note": "Agregar un marcador en esta ubicación"
-    },
-    "help-button": {
-        "title": "Abrir la página de ayuda relevante"
-    },
-    "duration": {
-        "seconds": "Segundos",
-        "minutes": "Minutos",
-        "hours": "Horas",
-        "days": "Días"
-    },
-    "share": {
-        "title": "Ajustes de uso compartido",
-        "redirect_bare_domain": "Redirigir el dominio absoluto a página Compartir",
-        "redirect_bare_domain_description": "Redirigir usuarios anónimos a la página Compartir en vez de mostrar Inicio de sesión",
-        "show_login_link": "Mostrar enlace a Inicio de sesión en tema de Compartir",
-        "show_login_link_description": "Mostrar enlace a Inicio de sesión en el pie de página de Compartir",
-        "check_share_root": "Comprobar estado de raíz de Compartir",
-        "share_root_found": "La nota raíz de Compartir '{{noteTitle}}' está lista",
-        "share_root_not_found": "No se encontró ninguna nota con la etiqueta #shareRoot",
-        "share_root_not_shared": "La nota '{{noteTitle}}' tiene la etiqueta #shareRoot pero no ha sido compartida"
-    },
-    "time_selector": {
-        "invalid_input": "El valor de tiempo ingresado no es un número válido.",
-        "minimum_input": "El valor de tiempo ingresado necesita ser de al menos {{minimumSeconds}} segundos."
-    },
-    "tasks": {
-        "due": {
-            "today": "Hoy",
-            "tomorrow": "Mañana",
-            "yesterday": "Ayer"
-        }
-    },
-    "content_widget": {
-        "unknown_widget": "Widget desconocido para \"{{id}}\"."
-    },
-    "note_language": {
-        "not_set": "No establecido",
-        "configure-languages": "Configurar idiomas..."
-    },
-    "content_language": {
-        "title": "Contenido de idiomas",
-        "description": "Seleccione uno o más idiomas que deben aparecer en la selección del idioma en la sección Propiedades Básicas de una nota de texto de solo lectura o editable. Esto permitirá características tales como corrección de ortografía o soporte de derecha a izquierda."
-    },
-    "switch_layout_button": {
-        "title_vertical": "Mover el panel de edición hacia abajo",
-        "title_horizontal": "Mover el panel de edición a la izquierda"
-    },
-    "toggle_read_only_button": {
-        "unlock-editing": "Desbloquear la edición",
-        "lock-editing": "Bloquear la edición"
-    },
-    "png_export_button": {
-        "button_title": "Exportar diagrama como PNG"
-    },
-    "svg": {
-        "export_to_png": "El diagrama no pudo ser exportado a PNG."
-    },
-    "code_theme": {
-        "title": "Apariencia",
-        "word_wrapping": "Ajuste de palabras",
-        "color-scheme": "Esquema de color"
-    },
-    "cpu_arch_warning": {
-        "title": "Por favor descargue la versión ARM64",
-        "message_macos": "TriliumNext está siendo ejecutado bajo traducción Rosetta 2, lo que significa que está usando la versión Intel (x64) en Apple Silicon Mac. Esto impactará significativamente en el rendimiento y la vida de la batería.",
-        "message_windows": "TriliumNext está siendo ejecutado bajo emulación, lo que significa que está usando la version Intel (x64) en Windows en un dispositivo ARM. Esto impactará significativamente en el rendimiento y la vida de la batería.",
-        "recommendation": "Para la mejor experiencia, por favor descargue la versión nativa ARM64 de TriliumNext desde nuestra página de lanzamientos.",
-        "download_link": "Descargar versión nativa",
-        "continue_anyway": "Continuar de todas maneras",
-        "dont_show_again": "No mostrar esta advertencia otra vez"
-    },
-    "book_properties_config": {
-        "hide-weekends": "Ocultar fines de semana",
+    }
+  },
+  "content_widget": {
+    "unknown_widget": "Widget desconocido para \"{{id}}\"."
+  },
+  "note_language": {
+    "not_set": "No establecido",
+    "configure-languages": "Configurar idiomas..."
+  },
+  "content_language": {
+    "title": "Contenido de idiomas",
+    "description": "Seleccione uno o más idiomas que deben aparecer en la selección del idioma en la sección Propiedades Básicas de una nota de texto de solo lectura o editable. Esto permitirá características tales como corrección de ortografía o soporte de derecha a izquierda."
+  },
+  "switch_layout_button": {
+    "title_vertical": "Mover el panel de edición hacia abajo",
+    "title_horizontal": "Mover el panel de edición a la izquierda"
+  },
+  "toggle_read_only_button": {
+    "unlock-editing": "Desbloquear la edición",
+    "lock-editing": "Bloquear la edición"
+  },
+  "png_export_button": {
+    "button_title": "Exportar diagrama como PNG"
+  },
+  "svg": {
+    "export_to_png": "El diagrama no pudo ser exportado a PNG."
+  },
+  "code_theme": {
+    "title": "Apariencia",
+    "word_wrapping": "Ajuste de palabras",
+    "color-scheme": "Esquema de color"
+  },
+  "cpu_arch_warning": {
+    "title": "Por favor descargue la versión ARM64",
+    "message_macos": "TriliumNext está siendo ejecutado bajo traducción Rosetta 2, lo que significa que está usando la versión Intel (x64) en Apple Silicon Mac. Esto impactará significativamente en el rendimiento y la vida de la batería.",
+    "message_windows": "TriliumNext está siendo ejecutado bajo emulación, lo que significa que está usando la version Intel (x64) en Windows en un dispositivo ARM. Esto impactará significativamente en el rendimiento y la vida de la batería.",
+    "recommendation": "Para la mejor experiencia, por favor descargue la versión nativa ARM64 de TriliumNext desde nuestra página de lanzamientos.",
+    "download_link": "Descargar versión nativa",
+    "continue_anyway": "Continuar de todas maneras",
+    "dont_show_again": "No mostrar esta advertencia otra vez"
+  },
+  "book_properties_config": {
+    "hide-weekends": "Ocultar fines de semana",
         "show-scale": "Mostrar escala",
         "display-week-numbers": "Mostrar números de semana",
         "map-style": "Estilo de mapa:",
@@ -3835,22 +1947,22 @@
         "vector_light": "Vector (claro)",
         "vector_dark": "Vector (oscuro)",
         "raster": "Trama"
-    },
-    "table_context_menu": {
-        "delete_row": "Eliminar fila"
-    },
-    "board_view": {
-        "delete-note": "Eliminar nota",
-        "move-to": "Mover a",
-        "insert-above": "Insertar arriba",
-        "insert-below": "Insertar abajo",
-        "delete-column": "Eliminar columna",
+  },
+  "table_context_menu": {
+    "delete_row": "Eliminar fila"
+  },
+  "board_view": {
+    "delete-note": "Eliminar nota",
+    "move-to": "Mover a",
+    "insert-above": "Insertar arriba",
+    "insert-below": "Insertar abajo",
+    "delete-column": "Eliminar columna",
         "delete-column-confirmation": "¿Seguro que desea eliminar esta columna? El atributo correspondiente también se eliminará de las notas de esta columna.",
         "add-column": "Añadir columna",
         "new-item": "Nuevo elemento"
-    },
-    "content_renderer": {
-        "open_externally": "Abrir externamente"
+  },
+  "content_renderer": {
+    "open_externally": "Abrir externamente"
     },
     "table_view": {
         "new-column": "Nueva columna",
@@ -3894,64 +2006,5 @@
     },
     "modal": {
         "close": "Cerrar"
->>>>>>> eeeecb39
-    }
-  },
-  "content_widget": {
-    "unknown_widget": "Widget desconocido para \"{{id}}\"."
-  },
-  "note_language": {
-    "not_set": "No establecido",
-    "configure-languages": "Configurar idiomas..."
-  },
-  "content_language": {
-    "title": "Contenido de idiomas",
-    "description": "Seleccione uno o más idiomas que deben aparecer en la selección del idioma en la sección Propiedades Básicas de una nota de texto de solo lectura o editable. Esto permitirá características tales como corrección de ortografía o soporte de derecha a izquierda."
-  },
-  "switch_layout_button": {
-    "title_vertical": "Mover el panel de edición hacia abajo",
-    "title_horizontal": "Mover el panel de edición a la izquierda"
-  },
-  "toggle_read_only_button": {
-    "unlock-editing": "Desbloquear la edición",
-    "lock-editing": "Bloquear la edición"
-  },
-  "png_export_button": {
-    "button_title": "Exportar diagrama como PNG"
-  },
-  "svg": {
-    "export_to_png": "El diagrama no pudo ser exportado a PNG."
-  },
-  "code_theme": {
-    "title": "Apariencia",
-    "word_wrapping": "Ajuste de palabras",
-    "color-scheme": "Esquema de color"
-  },
-  "cpu_arch_warning": {
-    "title": "Por favor descargue la versión ARM64",
-    "message_macos": "TriliumNext está siendo ejecutado bajo traducción Rosetta 2, lo que significa que está usando la versión Intel (x64) en Apple Silicon Mac. Esto impactará significativamente en el rendimiento y la vida de la batería.",
-    "message_windows": "TriliumNext está siendo ejecutado bajo emulación, lo que significa que está usando la version Intel (x64) en Windows en un dispositivo ARM. Esto impactará significativamente en el rendimiento y la vida de la batería.",
-    "recommendation": "Para la mejor experiencia, por favor descargue la versión nativa ARM64 de TriliumNext desde nuestra página de lanzamientos.",
-    "download_link": "Descargar versión nativa",
-    "continue_anyway": "Continuar de todas maneras",
-    "dont_show_again": "No mostrar esta advertencia otra vez"
-  },
-  "book_properties_config": {
-    "hide-weekends": "Ocultar fines de semana",
-    "show-scale": "Mostrar escala"
-  },
-  "table_context_menu": {
-    "delete_row": "Eliminar fila"
-  },
-  "board_view": {
-    "delete-note": "Eliminar nota",
-    "move-to": "Mover a",
-    "insert-above": "Insertar arriba",
-    "insert-below": "Insertar abajo",
-    "delete-column": "Eliminar columna",
-    "delete-column-confirmation": "¿Seguro que desea eliminar esta columna? El atributo correspondiente también se eliminará de las notas de esta columna."
-  },
-  "content_renderer": {
-    "open_externally": "Abrir externamente"
   }
 }